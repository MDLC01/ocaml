(**************************************************************************)
(*                                                                        *)
(*                                 OCaml                                  *)
(*                                                                        *)
(*             Pierre Weis, projet Cristal, INRIA Rocquencourt            *)
(*                                                                        *)
(*   Copyright 1996 Institut National de Recherche en Informatique et     *)
(*     en Automatique.                                                    *)
(*                                                                        *)
(*   All rights reserved.  This file is distributed under the terms of    *)
(*   the GNU Lesser General Public License version 2.1, with the          *)
(*   special exception on linking described in the file LICENSE.          *)
(*                                                                        *)
(**************************************************************************)

(** Pretty-printing.

   This module implements a pretty-printing facility to format values
   within 'pretty-printing boxes'. The pretty-printer splits lines
   at specified break hints, and indents lines according to the box
   structure.

   For a gentle introduction to the basics of pretty-printing using
   [Format], read
   {{:http://caml.inria.fr/resources/doc/guides/format.en.html}
    http://caml.inria.fr/resources/doc/guides/format.en.html}.

   You may consider this module as providing an extension to the
   [printf] facility to provide automatic line splitting. The addition of
   pretty-printing annotations to your regular [printf] format strings gives
   you fancy indentation and line breaks.
   Pretty-printing annotations are described below in the documentation of
   the function {!Format.fprintf}.

   You may also use the explicit pretty-printing box management and printing
   functions provided by this module. This style is more basic but more
   verbose than the concise [fprintf] format strings.


   For instance, the sequence
   [open_box 0; print_string "x ="; print_space ();
    print_int 1; close_box (); print_newline ()]
   that prints [x = 1] within a pretty-printing box, can be
   abbreviated as [printf "@[%s@ %i@]@." "x =" 1], or even shorter
   [printf "@[x =@ %i@]@." 1].

   Rule of thumb for casual users of this library:
 - use simple pretty-printing boxes (as obtained by [open_box 0]);
 - use simple break hints as obtained by [print_cut ()] that outputs a
   simple break hint, or by [print_space ()] that outputs a space
   indicating a break hint;
 - once a pretty-printing box is open, display its material with basic
   printing functions (e. g. [print_int] and [print_string]);
 - when the material for a pretty-printing box has been printed, call
   [close_box ()] to close the box;
 - at the end of pretty-printing, flush the pretty-printer to display all
   the remaining material, e.g. evaluate [print_newline ()].

   The behavior of pretty-printing commands is unspecified
   if there is no open pretty-printing box. Each box open via
   one of the [open_] functions below must be closed using [close_box]
   for proper formatting. Otherwise, some of the material printed in the
   boxes may not be output, or may be formatted incorrectly.

   In case of interactive use, each phrase is executed in the initial state
   of the standard pretty-printer: after each phrase execution, the
   interactive system closes all open pretty-printing boxes, flushes all
   pending text, and resets the standard pretty-printer.

   Warning: mixing calls to pretty-printing functions of this module with
   calls to {!Pervasives} low level output functions is error prone.

   The pretty-printing functions output material that is delayed in the
   pretty-printer queue and stacks in order to compute proper line
   splitting. In contrast, basic I/O output functions write directely in
   their output device. As a consequence, the output of a basic I/O function
   may appear before the output of a pretty-printing function that has been
   called before. For instance,
   [
    Pervasives.print_string "<";
    Format.print_string "PRETTY";
    Pervasives.print_string ">";
    Format.print_string "TEXT";
   ]
   leads to output [<>PRETTYTEXT].

*)

(** {6 Pretty-printing boxes} *)

(** The pretty-printing engine uses the concepts of pretty-printing box and
  break hint to drive the indentation and the line splitting behavior of the
  pretty-printer.

  Each different pretty-printing box kind introduces a specific line splitting
  policy:

  - within an {e horizontal} box, break hints never split the line (but the
    line may be split in a box nested deeper),
  - within a {e vertical} box, break hints always split the line,
  - within an {e horizontal/vertical} box, if the box fits on the current line
    then break hints never split the line, otherwise break hint always split
    the line,
  - within an {e compacting} box, a break hint never splits the line,
    unless there is no more room on the current line.

  Note that line splitting policy is box specific: the policy of a box does
  not rule the policy of inner boxes. For instance, if a vertical box is
  nested in an horizontal box, all break hints within the vertical box will
  split the line.
*)

val open_box : int -> unit
(** [open_box d] opens a new compacting pretty-printing box with offset [d].

   Within this box, the pretty-printer prints as much as possible material on
   every line.

   A break hint splits the line if there is no more room on the line to
   print the remainder of the box.

   Within this box, the pretty-printer emphasizes the box structure: a break
   hint also splits the line if the splitting ``moves to the left''
   (i.e. the new line gets an indentation smaller than the one of the current
   line).

   This box is the general purpose pretty-printing box.

   If the pretty-printer splits the line in the box, offset [d] is added to
   the current indentation.
*)

val close_box : unit -> unit
(** Closes the most recently open pretty-printing box. *)

val open_hbox : unit -> unit
(** [open_hbox ()] opens a new 'horizontal' pretty-printing box.

  This box prints material on a single line.

  Break hints in a horizontal box never split the line.
  (Line splitting may still occur inside boxes nested deeper).
*)

val open_vbox : int -> unit
(** [open_vbox d] opens a new 'vertical' pretty-printing box
  with offset [d].

  This box prints material on as many lines as break hints in the box.

  Every break hint in a vertical box splits the line.

  If the pretty-printer splits the line in the box, [d] is added to the
  current indentation.
*)

val open_hvbox : int -> unit
(** [open_hvbox d] opens a new 'horizontal/vertical' pretty-printing box
  with offset [d].

  This box behaves as an horizontal box if it fits on a single line,
  otherwise it behaves as a vertical box.

  If the pretty-printer splits the line in the box, [d] is added to the
  current indentation.
*)

val open_hovbox : int -> unit
(** [open_hovbox d] opens a new 'horizontal-or-vertical' pretty-printing box
  with offset [d].

  This box prints material as much as possible on every line.

  A break hint splits the line if there is no more room on the line to
  print the remainder of the box.

  If the pretty-printer splits the line in the box, [d] is added to the
  current indentation.
*)

(** {6 Formatting functions} *)

val print_string : string -> unit
(** [print_string s] prints [s] in the current pretty-printing box. *)

val print_as : int -> string -> unit
(** [print_as len s] prints [s] in the current pretty-printing box.
  The pretty-printer formats [s] as if it were of length [len].
*)

val print_int : int -> unit
(** Print an integer in the current pretty-printing box. *)

val print_float : float -> unit
(** Print a floating point number in the current pretty-printing box. *)

val print_char : char -> unit
(** Print a character in the current pretty-printing box. *)

val print_bool : bool -> unit
(** Print a boolean in the current pretty-printing box. *)

(** {6 Break hints} *)

(** A 'break hint' tells the pretty-printer to output some space or split the
  line whichever way is more appropriate to the current pretty-printing box
  splitting rules.

  Break hints are used to separate printing items and are mandatory to let
  the pretty-printer correctly split lines and indent items.

  Simple break hints are:
  - the 'space': output a space or split the line if appropriate,
  - the 'cut': split the line if appropriate.

  Note: the notions of space and line splitting are abstract for the
  pretty-printing engine, since those notions can be completely redefined
  by the programmer.
  However, in the pretty-printer default setting, ``output a space'' simply
  means printing a space character (ASCII code 32) and ``split the line''
  means printing a newline character (ASCII code 10).
*)

val print_space : unit -> unit
(** [print_space ()] emits a 'space' break hint:
<<<<<<< HEAD
  the pretty-printer may split the line at this
  point, otherwise it prints one space.
  It is equivalent to [print_break 1 0]. *)

val print_cut : unit -> unit
(** [print_cut ()] emits a 'cut' break hint:
  the pretty-printer may split the line at this
  point, otherwise it prints nothing.
  It is equivalent to [print_break 0 0]. *)

val print_break : int -> int -> unit
(** [print_break nspaces offset] emits a 'full' break hint:
  the pretty-printer may split the line at this
  point, otherwise it prints [nspaces] spaces.
=======
  the pretty-printer may split the line at this point,
  otherwise it prints one space.

  [print_space] is equivalent to [print_break 1 0].
*)

val print_cut : unit -> unit
(** [print_cut ()] emits a 'cut' break hint:
  the pretty-printer may split the line at this point,
  otherwise it prints nothing.

  [print_cut] is equivalent to [print_break 0 0].
*)

val print_break : int -> int -> unit
(** [print_break nspaces offset] emits a 'full' break hint:
  the pretty-printer may split the line at this point,
  otherwise it prints [nspaces] spaces.
>>>>>>> 3f76c052

  If the pretty-printer splits the line, [offset] is added to
  the current indentation.
*)

val force_newline : unit -> unit
(** Force a new line in the current pretty-printing box.

  The pretty-printer must split the line at this point,

  Not the normal way of pretty-printing, since imperative line splitting may
  interfere with current line counters and box size calculation.
  Using break hints within an enclosing vertical box is a better
  alternative.

*)

val print_if_newline : unit -> unit
(** Execute the next formatting command if the preceding line
  has just been split. Otherwise, ignore the next formatting
  command.
*)

(** {6 Pretty-printing termination} *)

val print_flush : unit -> unit
(** End of pretty-printing: resets the pretty-printer to initial state.

  All open pretty-printing boxes are closed, all pending text is printed.
  In addition, the pretty-printer low level output device is flushed to
  ensure that all pending text is really displayed.

  Note: never use [print_flush] in the normal course of a pretty-printing
  routine, since the pretty-printer uses a complex buffering machinery to
  properly indent the output; manually flushing those buffers at random
  would conflict with the pretty-printer strategy and result to poor
  rendering.

  Only consider using [print_flush] when displaying all pending material is
  mandatory (for instance in case of interactive use when you want the user
  to read some text) and when resetting the pretty-printer state will not
  disturb further pretty-printing.

  Warning: If the output device of the pretty-printer is an output channel,
  repeated calls to [print_flush] means repeated calls to {!Pervasives.flush}
  to flush the out channel; these explicit flush calls could foil the
  buffering strategy of output channels and could dramatically impact
  efficiency.

*)

val print_newline : unit -> unit
(** End of pretty-printing: resets the pretty-printer to initial state.

  All open pretty-printing boxes are closed, all pending text is printed.

  Equivalent to {!print_flush} followed by a new line.
  See corresponding words of caution for {!print_flush}.

  Note: this is not the normal way to output a new line;
  the preferred method is using break hints within a vertical pretty-printing
  box.
*)

(** {6 Margin} *)

val set_margin : int -> unit
(** [set_margin d] sets the right margin to [d] (in characters):
  the pretty-printer splits lines that overflow the right margin according to
  the break hints given.
  Nothing happens if [d] is smaller than 2.
  If [d] is too large, the right margin is set to the maximum
  admissible value (which is greater than [10 ^ 9]).
*)

val get_margin : unit -> int
(** Returns the position of the right margin. *)

(** {6 Maximum indentation limit} *)

val set_max_indent : int -> unit
(** [set_max_indent d] sets the maximum indentation limit of lines to [d] (in
  characters):
  once this limit is reached, new pretty-printing boxes are rejected to the left,
  if they do not fit on the current line.
  Nothing happens if [d] is smaller than 2.
  If [d] is too large, the limit is set to the maximum
  admissible value (which is greater than [10 ^ 9]).
*)

val get_max_indent : unit -> int
(** Return the maximum indentation limit (in characters). *)

(** {6 Maximum formatting depth} *)

(** The maximum formatting depth is the maximum allowed number of
  simultaneously open pretty-printing boxes before ellipsis. *)

val set_max_boxes : int -> unit
(** [set_max_boxes max] sets the maximum number of pretty-printing boxes
  simultaneously open.

  Material inside boxes nested deeper is printed as an ellipsis (more
  precisely as the text returned by [get_ellipsis_text ()]).
  Nothing happens if [max] is smaller than 2.
*)

val get_max_boxes : unit -> int
(** Returns the maximum number of pretty-printing boxes allowed before
  ellipsis.
*)

val over_max_boxes : unit -> bool
(** Tests if the maximum number of pretty-printing boxes allowed have already
  been open.
*)

(** {6 Tabulation boxes} *)

(**

  A {e tabulation box} prints material on lines divided into cells of fixed
  length. A tabulation box provides a simple way to display vertical columns
  of left adjusted text.

  This box features command [set_tab] to define cell boundaries, and command
  [print_tab] to move from cell to cell and split the line when there is no
  more cells to print on the line.

  Note: printing within tabulation box is line directed, so arbitrary line
  splitting inside a tabulation box leads to poor rendering. Yet, controlled
  use of tabulation boxes allows simple printing of columns within {!Format}.

*)

val open_tbox : unit -> unit
(** [open_tbox ()] opens a new tabulation box.

  This box prints lines separated into cells of fixed width.

  Inside a tabulation box, special {e tabulation markers} defines points of
  interest on the line (for instance to delimit cell boundaries).
  Function {!Format.set_tab} sets a tabulation marker at insertion point.

  A tabulation box features specific {e tabulation breaks} to move to next
  tabulation marker or split the line. Function {!Format.print_tbreak} prints
  a tabulation break.

*)

val close_tbox : unit -> unit
(** Closes the most recently opened tabulation box. *)

val set_tab : unit -> unit
(** Sets a tabulation marker at current insertion point. *)

val print_tab : unit -> unit
(** [print_tab ()] emits a 'next' tabulation break hint: if not already set on
  a tabulation marker, the insertion point moves to the first tabulation
  marker on the right, or the pretty-printer splits the line and insertion
  point moves to the leftmost tabulation marker.

  It is equivalent to [print_tbreak 0 0]. *)

val print_tbreak : int -> int -> unit
(** [print_tbreak nspaces offset] emits a 'full' tabulation break hint.

  If not already set on a tabulation marker, the insertion point moves to the
  first tabulation marker on the right and the pretty-printer prints
  [nspaces] spaces.

  If there is no next tabulation marker on the right, the pretty-printer
  splits the line at this point, then insertion point moves to the leftmost
  tabulation marker of the box.

  If the pretty-printer splits the line, [offset] is added to
  the current indentation. *)

(** {6 Tabulation boxes} *)

(**

  A {e tabulation box} prints material on lines divided into cells of fixed
  length. A tabulation box provides a simple way to display vertical columns
  of left adjusted text.

  This box features command [set_tab] to define cell boundaries, and command
  [print_tab] to move from cell to cell and split the line when there is no
  more cells to print on the line.

  Note: printing within tabulation box is line directed, so arbitrary line
  splitting inside a tabulation box leads to poor rendering. Yet, controlled
  use of tabulation boxes allows simple printing of columns within {!Format}.

*)

val open_tbox : unit -> unit
(** [open_tbox ()] opens a new tabulation box.

  This box prints lines separated into cells of fixed width.

  Inside a tabulation box, special {e tabulation markers} defines points of
  interest on the line (for instance to delimit cell boundaries).
  Function {!Format.set_tab} sets a tabulation marker at insertion point.

  A tabulation box features specific {e tabulation breaks} to move to next
  tabulation marker or split the line. Function {!Format.print_tbreak} prints
  a tabulation break.

*)

val close_tbox : unit -> unit
(** Closes the most recently opened tabulation box. *)

val set_tab : unit -> unit
(** Sets a tabulation marker at current insertion point. *)

val print_tab : unit -> unit
(** [print_tab ()] emits a 'next' tabulation break hint: if not already set on
  a tabulation marker, the insertion point moves to the first tabulation
  marker on the right, or the pretty-printer splits the line and insertion
  point moves to the leftmost tabulation marker.

  It is equivalent to [print_tbreak 0 0]. *)

val print_tbreak : int -> int -> unit
(** [print_tbreak nspaces offset] emits a 'full' tabulation break hint.

  If not already set on a tabulation marker, the insertion point moves to the
  first tabulation marker on the right and the pretty-printer prints
  [nspaces] spaces.

  If there is no next tabulation marker on the right, the pretty-printer
  splits the line at this point, then insertion point moves to the leftmost
  tabulation marker of the box.

  If the pretty-printer splits the line, [offset] is added to
  the current indentation. *)

(** {6 Ellipsis} *)

val set_ellipsis_text : string -> unit
(** Set the text of the ellipsis printed when too many pretty-printing boxes
  are open (a single dot, [.], by default).
*)

val get_ellipsis_text : unit -> string
(** Return the text of the ellipsis. *)

(** {6:tags Semantic tags} *)

type tag = string

(** {i Semantic tags} (or simply {e tags}) are user's defined delimiters
  to associate user's specific operations to printed entities.

  Common usage of semantic tags is text decoration to get specific font or
  text size rendering for a display device, or marking delimitation of
  entities (e.g. HTML or TeX elements or terminal escape sequences).
  More sophisticated usage of semantic tags could handle dynamic
  modification of the pretty-printer behavior to properly print the material
  within some specific tags.

  In order to properly delimit printed entities, a semantic tag must be
  opened before and closed after the entity. Semantic tags must be properly
  nested like parentheses.

  Tag specific operations occur any time a tag is opened or closed, At each
  occurrence, two kinds of operations are performed {e tag-marking} and
  {e tag-printing}:
- The tag-marking operation is the simpler tag specific operation: it simply
  writes a tag specific string into the output device of the
  formatter. Tag-marking does not interfere with line-splitting computation.
- The tag-printing operation is the more involved tag specific operation: it
  can print arbitrary material to the formatter. Tag-printing is tightly
  linked to the current pretty-printer operations.

  Roughly speaking, tag-marking is commonly used to get a better rendering of
  texts in the rendering device, while tag-printing allows fine tuning of
  printing routines to print the same entity differently according to the
  semantic tags (i.e. print additional material or even omit parts of the
  output).

  More precisely: when a semantic tag is opened or closed then both and
  successive 'tag-printing' and 'tag-marking' operations occur:
  - Tag-printing a semantic tag means calling the formatter specific function
  [print_open_tag] (resp. [print_close_tag]) with the name of the tag as
  argument: that tag-printing function can then print any regular material
  to the formatter (so that this material is enqueued as usual in the
  formatter queue for further line splitting computation).
  - Tag-marking a semantic tag means calling the formatter specific function
  [mark_open_tag] (resp. [mark_close_tag]) with the name of the tag as
  argument: that tag-marking function can then return the 'tag-opening
  marker' (resp. `tag-closing marker') for direct output into the output
  device of the formatter.

  Being written directly into the output device of the formatter, semantic
  tag marker strings are not considered as part of the printing material that
  drives line splitting (in other words, the length of the strings
  corresponding to tag markers is considered as zero for line splitting).

  Thus, semantic tag handling is in some sense transparent to pretty-printing
  and does not interfere with usual indentation. Hence, a single
  pretty-printing routine can output both simple 'verbatim' material or
  richer decorated output depending on the treatment of tags. By default,
  tags are not active, hence the output is not decorated with tag
  information. Once [set_tags] is set to [true], the pretty-printer engine
  honors tags and decorates the output accordingly.

  Default tag-marking functions behave the HTML way: tags are enclosed in "<"
  and ">"; hence, opening marker for tag [t] is ["<t>"] and closing marker is
  ["</t>"].

  Default tag-printing functions just do nothing.

  Tag-marking and tag-printing functions are user definable and can
  be set by calling {!set_formatter_tag_functions}.

  Semantic tag operations may be set on or off with {!set_tags}.
  Tag-marking operations may be set on or off with {!set_mark_tags}.
  Tag-printing operations may be set on or off with {!set_print_tags}.
*)

val open_tag : tag -> unit
(** [open_tag t] opens the semantic tag named [t].

  The [print_open_tag] tag-printing function of the formatter is called with
  [t] as argument; then the opening tag marker, as given by [mark_open_tag t]
  is written into the output device of the formatter.
*)

val close_tag : unit -> unit
(** [close_tag ()] closes the most recently opened semantic tag [t].

  The closing tag marker, as given by [mark_close_tag t], is written into the
  output device of the formatter; then the [print_close_tag] tag-printing
  function of the formatter is called with [t] as argument.
*)

val set_tags : bool -> unit
(** [set_tags b] turns on or off the treatment of semantic tags
  (default is off). *)

val set_print_tags : bool -> unit
(** [set_print_tags b] turns on or off the tag-printing operations. *)

val set_mark_tags : bool -> unit
(** [set_mark_tags b] turns on or off the tag-marking operation. *)

val get_print_tags : unit -> bool
(** Return the current status of tag-printing operations. *)

val get_mark_tags : unit -> bool
(** Return the current status of tag-marking operations. *)

(** {6 Redirecting the standard formatter output} *)

val set_formatter_out_channel : Pervasives.out_channel -> unit
(** Redirect the standard pretty-printer output to the given channel.
  (All the output functions of the standard formatter are set to the
   default output functions printing to the given channel.)
  [set_formatter_out_channel] is equivalent to
  [pp_set_formatter_out_channel std_formatter].
*)

val set_formatter_output_functions :
  (string -> int -> int -> unit) -> (unit -> unit) -> unit
(** [set_formatter_output_functions out flush] redirects the
  standard pretty-printer output functions to the functions [out] and
  [flush].

  The [out] function performs all the pretty-printer string output.
  It is called with a string [s], a start position [p], and a number of
  characters [n]; it is supposed to output characters [p] to [p + n - 1] of
  [s].

  The [flush] function is called whenever the pretty-printer is flushed
  (via conversion [%!], or pretty-printing indications [@?] or [@.], or
  using low level functions [print_flush] or [print_newline]).
*)

val get_formatter_output_functions :
  unit -> (string -> int -> int -> unit) * (unit -> unit)
(** Return the current output functions of the standard pretty-printer. *)

(** {6:meaning Redefining formatter output} *)

(** The [Format] module is versatile enough to let you completely redefine
  the meaning of pretty-printing output: you may provide your own functions
  to define how to handle indentation, line splitting, and even printing of
  all the characters that have to be printed!
*)

(** {7 Redefining output functions} *)

type formatter_out_functions = {
  out_string : string -> int -> int -> unit;
  out_flush : unit -> unit;
  out_newline : unit -> unit;
  out_spaces : int -> unit;
  out_indent : int -> unit;
}
(** The set of output functions specific to a formatter:
- the [out_string] function performs all the pretty-printer string output.
  It is called with a string [s], a start position [p], and a number of
  characters [n]; it is supposed to output characters [p] to [p + n - 1] of
  [s].
- the [out_flush] function flushes the pretty-printer output device.
- [out_newline] is called to open a new line when the pretty-printer splits
  the line.
- the [out_spaces] function outputs spaces when a break hint leads to spaces
  instead of a line split. It is called with the number of spaces to output.
- the [out_indent] function performs new line indentation when the
  pretty-printer splits the line. It is called with the indentation value of
  the new line.

  By default:
- fields [out_string] and [out_flush] are output device specific;
  (e.g. [!Pervasives.output_string] and [!Pervasives.flush] for a
   [!Pervasives.out_channel] device, or [Buffer.add_substring] and
   [!Pervasives.ignore] for a [Buffer.t] output device),
- field [out_newline] is equivalent to [out_string "\n" 0 1];
- field [out_spaces] is equivalent to [out_string (String.make n ' ') 0 n];
- field [out_indent] is the same as field [out_spaces].
*)


val set_formatter_out_functions : formatter_out_functions -> unit
(** [set_formatter_out_functions out_funs]
  Set all the pretty-printer output functions to those of argument
  [out_funs],

  This way, you can change the meaning of indentation (which can be
  something else than just printing space characters) and the meaning of new
  lines opening (which can be connected to any other action needed by the
  application at hand).
*)


val get_formatter_out_functions : unit -> formatter_out_functions
(** Return the current output functions of the pretty-printer,
  including line splitting and indentation functions. Useful to record the
  current setting and restore it afterwards.
  @since 4.01.0 *)


(** {6:tagsmeaning Redefining semantic tags operations} *)

type formatter_tag_functions = {
  mark_open_tag : tag -> string;
  mark_close_tag : tag -> string;
  print_open_tag : tag -> unit;
  print_close_tag : tag -> unit;
}
(** The semantic tag handling functions specific to a formatter:
  [mark] versions are the 'tag-marking' functions that associate a string
  marker to a tag in order for the pretty-printing engine to write
  those markers as 0 length tokens in the output device of the formatter.
  [print] versions are the 'tag-printing' functions that can perform
  regular printing when a tag is closed or opened.
*)

val set_formatter_tag_functions : formatter_tag_functions -> unit
(** [set_formatter_tag_functions tag_funs] changes the meaning of
  opening and closing semantic tag operations to use the functions in
  [tag_funs].

  When opening a semantic tag name [t], the string [t] is passed to the
  opening tag-marking function (the [mark_open_tag] field of the
  record [tag_funs]), that must return the opening tag marker for
  that name. When the next call to [close_tag ()] happens, the semantic tag
  name [t] is sent back to the closing tag-marking function (the
  [mark_close_tag] field of record [tag_funs]), that must return a
  closing tag marker for that name.

  The [print_] field of the record contains the tag-printing functions that
  are called at tag opening and tag closing time, to output regular material
  in the pretty-printer queue.
*)

val get_formatter_tag_functions : unit -> formatter_tag_functions
(** Return the current semantic tag operation functions of the standard
  pretty-printer. *)

(** {6 Defining formatters} *)

type formatter
(** Abstract data corresponding to a pretty-printer (also called a
  formatter) and all its machinery.

  Defining new formatters permits unrelated output of material in
  parallel on several output devices.
  All the parameters of a formatter are local to the formatter:
  right margin, maximum indentation limit, maximum number of pretty-printing
  boxes simultaneously open, ellipsis, and so on, are specific to
  each formatter and may be fixed independently.

  For instance, given a [!Buffer.t] buffer [b], [formatter_of_buffer b]
  returns a new formatter using buffer [b] as its output device.
  Similarly, given a [!Pervasives.out_channel] output channel [oc],
  [formatter_of_out_channel oc] returns a new formatter using
  channel [oc] as its output device.

  Alternatively, given [out_funs], a complete set of output functions for a
  formatter, then {!formatter_of_out_function out_funs} computes a new
  formatter using those functions for output.

*)

val formatter_of_out_channel : out_channel -> formatter
(** [formatter_of_out_channel oc] returns a new formatter writing
  to the corresponding channel [oc].
*)

val std_formatter : formatter
(** The standard formatter to write to standard output.

  It is defined as [formatter_of_out_channel stdout].
*)

val err_formatter : formatter
(** A formatter to to write to standard error.

  It is defined as [formatter_of_out_channel stderr].
*)

val formatter_of_buffer : Buffer.t -> formatter
(** [formatter_of_buffer b] returns a new formatter writing to
  buffer [b]. At the end of pretty-printing, the formatter must be flushed
  using [pp_print_flush] or [pp_print_newline], to print all the pending
  material into the buffer.
*)

val stdbuf : Buffer.t
(** The string buffer in which [str_formatter] writes. *)

val str_formatter : formatter
(** A formatter to output to the [stdbuf] string buffer.

  [str_formatter] is defined as [formatter_of_buffer stdbuf].
*)

val flush_str_formatter : unit -> string
(** Returns the material printed with [str_formatter], flushes
  the formatter and resets the corresponding buffer.
*)

val make_formatter :
  (string -> int -> int -> unit) -> (unit -> unit) -> formatter
(** [make_formatter out flush] returns a new formatter that outputs with
  function [out], and flushes with function [flush].

  For instance, a formatter to the [!Pervasives.out_channel] [oc] is returned
  by [make_formatter (!Pervasives.output oc) (fun () -> !Pervasives.flush
  oc)].
*)

val formatter_of_out_functions :
  formatter_out_functions -> formatter
(** [formatter_of_out_functions out_funs] returns a new formatter that writes
    with the set of output functions [out_funs].

  See definition of type {!formatter_out_functions} for the meaning of argument
  [out_funs].

  @since 4.04.0
*)


(** {7 Symbolic pretty-printing} *)

(**
  Symbolic pretty-printing is pretty-printing with no low level output.

  When using a symbolic formatter, all regular pretty-printing activities
  occur but output material is symbolic and stored in a buffer of output items.
  At the end of pretty-printing, flushing the output buffer allows
  post-processing of symbolic output before low level output operations.
*)

type symbolic_output_item =
  | Output_flush
  | Output_newline
  | Output_string of string
  | Output_spaces of int
  | Output_indent of int
(**
  The output items that symbolic pretty-printers will produce:
  - [Output_flush]: symbolic flush command.
  - [Output_newline]: symbolic newline command.
  - [Output_string s]: symbolic output for string [s].
  - [Output_spaces n]: symbolic command to output [n] spaces.
  - [Output_indent i]: symbolic indentation of size [i].

  @since 4.04.0
*)

type symbolic_output_buffer
(**
  The output buffer of a symbolic pretty-printer.

  @since 4.04.0
*)

val make_symbolic_output_buffer : unit -> symbolic_output_buffer
(** [make_symbolic_output_buffer ()] returns a fresh buffer for
  symbolic output.

  @since 4.04.0
*)

val clear_symbolic_output_buffer : symbolic_output_buffer -> unit
(** [clear_symbolic_output_buffer sob] resets buffer [sob].

  @since 4.04.0
*)

val get_symbolic_output_buffer :
  symbolic_output_buffer -> symbolic_output_item list
(** [get_symbolic_output_buffer sob] returns the contents of buffer [sob].

  @since 4.04.0
*)

val flush_symbolic_output_buffer :
  symbolic_output_buffer -> symbolic_output_item list
(** [flush_symbolic_output_buffer sob] returns the contents of buffer
  [sob] and resets buffer [sob].
  [flush_symbolic_output_buffer sob] is equivalent to
  [let items = get_symbolic_output_buffer sob in
   clear_symbolic_output_buffer sob; items]

  @since 4.04.0
*)

val add_symbolic_output_item :
  symbolic_output_buffer -> symbolic_output_item -> unit
(** [add_symbolic_output_item sob itm] adds item [itm] to buffer [sob].
*)

val formatter_of_symbolic_output_buffer : symbolic_output_buffer -> formatter
(** [formatter_of_symbolic_output_buffer sob] returns a symbolic formatter
  that outputs to [symbolic_output_buffer] [sob].

  @since 4.04.0
*)

(** {6 Basic functions for formatters} *)

val pp_open_hbox : formatter -> unit -> unit
val pp_open_vbox : formatter -> int -> unit
val pp_open_hvbox : formatter -> int -> unit
val pp_open_hovbox : formatter -> int -> unit
val pp_open_box : formatter -> int -> unit
val pp_close_box : formatter -> unit -> unit
val pp_open_tag : formatter -> string -> unit
val pp_close_tag : formatter -> unit -> unit
val pp_print_string : formatter -> string -> unit
val pp_print_as : formatter -> int -> string -> unit
val pp_print_int : formatter -> int -> unit
val pp_print_float : formatter -> float -> unit
val pp_print_char : formatter -> char -> unit
val pp_print_bool : formatter -> bool -> unit
val pp_print_break : formatter -> int -> int -> unit
val pp_print_cut : formatter -> unit -> unit
val pp_print_space : formatter -> unit -> unit
val pp_force_newline : formatter -> unit -> unit
val pp_print_flush : formatter -> unit -> unit
val pp_print_newline : formatter -> unit -> unit
val pp_print_if_newline : formatter -> unit -> unit
val pp_set_tags : formatter -> bool -> unit
val pp_set_print_tags : formatter -> bool -> unit
val pp_set_mark_tags : formatter -> bool -> unit
val pp_get_print_tags : formatter -> unit -> bool
val pp_get_mark_tags : formatter -> unit -> bool
val pp_set_margin : formatter -> int -> unit
val pp_get_margin : formatter -> unit -> int
val pp_set_max_indent : formatter -> int -> unit
val pp_get_max_indent : formatter -> unit -> int
val pp_set_max_boxes : formatter -> int -> unit
val pp_get_max_boxes : formatter -> unit -> int
val pp_over_max_boxes : formatter -> unit -> bool
val pp_set_ellipsis_text : formatter -> string -> unit
val pp_get_ellipsis_text : formatter -> unit -> string
val pp_set_formatter_out_channel :
  formatter -> Pervasives.out_channel -> unit

val pp_set_formatter_output_functions :
  formatter -> (string -> int -> int -> unit) -> (unit -> unit) -> unit

val pp_get_formatter_output_functions :
  formatter -> unit -> (string -> int -> int -> unit) * (unit -> unit)

val pp_set_formatter_tag_functions :
  formatter -> formatter_tag_functions -> unit

val pp_get_formatter_tag_functions :
  formatter -> unit -> formatter_tag_functions

val pp_set_formatter_out_functions :
  formatter -> formatter_out_functions -> unit
(** @since 4.01.0 *)

val pp_get_formatter_out_functions :
  formatter -> unit -> formatter_out_functions


(** These functions are the basic ones: usual functions
  operating on the standard formatter are defined via partial
  evaluation of these primitives. For instance,
  [print_string] is equal to [pp_print_string std_formatter].
*)


(** {6 Convenience formatting functions.} *)

val pp_print_list:
  ?pp_sep:(formatter -> unit -> unit) ->
  (formatter -> 'a -> unit) -> (formatter -> 'a list -> unit)
(** [pp_print_list ?pp_sep pp_v ppf l] prints items of list [l],
  using [pp_v] to print each item, and calling [pp_sep]
  between items ([pp_sep] defaults to {!pp_print_cut}).
  Does nothing on empty lists.

  @since 4.02.0
*)

val pp_print_text : formatter -> string -> unit
(** [pp_print_text ppf s] prints [s] with spaces and newlines respectively
  printed using {!pp_print_space} and {!pp_force_newline}.

  @since 4.02.0
*)

(** {6 Formatted pretty-printing} *)

(**
  Module [Format] provides a complete set of [printf] like functions for
  pretty-printing using format string specifications.

  Specific annotations may be added in the format strings to give
  pretty-printing commands to the pretty-printing engine.

  Those annotations are introduced in the format strings using the [@]
  character. For instance, [@ ] means a space break, [@,] means a cut,
  [@\[] opens a new box, and [@\]] closes the last open box.

*)

val fprintf : formatter -> ('a, formatter, unit) format -> 'a

(** [fprintf ff fmt arg1 ... argN] formats the arguments [arg1] to [argN]
  according to the format string [fmt], and outputs the resulting string on
  the formatter [ff].

  The format string [fmt] is a character string which contains three types of
  objects: plain characters and conversion specifications as specified in
  the {!Printf} module, and pretty-printing indications specific to the
  [Format] module.

  The pretty-printing indication characters are introduced by
  a [@] character, and their meanings are:
  - [@\[]: open a pretty-printing box. The type and offset of the
    box may be optionally specified with the following syntax:
    the [<] character, followed by an optional box type indication,
    then an optional integer offset, and the closing [>] character.
    Pretty-printing box type is one of [h], [v], [hv], [b], or [hov].
    '[h]' stands for an 'horizontal' pretty-printing box,
    '[v]' stands for a 'vertical' pretty-printing box,
    '[hv]' stands for an 'horizontal/vertical' pretty-printing box,
    '[b]' stands for an 'horizontal-or-vertical' pretty-printing box
    demonstrating indentation,
    '[hov]' stands a simple 'horizontal-or-vertical' pretty-printing box.
    For instance, [@\[<hov 2>] opens an 'horizontal-or-vertical'
    pretty-printing box with indentation 2 as obtained with [open_hovbox 2].
    For more details about pretty-printing boxes, see the various box opening
    functions [open_*box].
  - [@\]]: close the most recently opened pretty-printing box.
  - [@,]: output a 'cut' break hint, as with [print_cut ()].
  - [@ ]: output a 'space' break hint, as with [print_space ()].
  - [@;]: output a 'full' break hint as with [print_break]. The
    [nspaces] and [offset] parameters of the break hint may be
    optionally specified with the following syntax:
    the [<] character, followed by an integer [nspaces] value,
    then an integer [offset], and a closing [>] character.
    If no parameters are provided, the good break defaults to a
    'space' break hint.
  - [@.]: flush the pretty-printer and split the line, as with
    [print_newline ()].
  - [@<n>]: print the following item as if it were of length [n].
    Hence, [printf "@<0>%s" arg] prints [arg] as a zero length string.
    If [@<n>] is not followed by a conversion specification,
    then the following character of the format is printed as if
    it were of length [n].
  - [@\{]: open a semantic tag. The name of the tag may be optionally
    specified with the following syntax:
    the [<] character, followed by an optional string
    specification, and the closing [>] character. The string
    specification is any character string that does not contain the
    closing character ['>']. If omitted, the tag name defaults to the
    empty string.
    For more details about semantic tags, see the functions [{!open_tag}] and
    [{!close_tag}].
  - [@\}]: close the most recently opened semantic tag.
  - [@?]: flush the pretty-printer as with [print_flush ()].
    This is equivalent to the conversion [%!].
  - [@\n]: force a newline, as with [force_newline ()], not the normal way
    of pretty-printing, you should prefer using break hints inside a vertical
    pretty-printing box.

  Note: To prevent the interpretation of a [@] character as a
  pretty-printing indication, escape it with a [%] character.
  Old quotation mode [@@] is deprecated since it is not compatible with
  formatted input interpretation of character ['@'].

  Example: [printf "@[%s@ %d@]@." "x =" 1] is equivalent to
  [open_box (); print_string "x ="; print_space ();
   print_int 1; close_box (); print_newline ()].
  It prints [x = 1] within a pretty-printing 'horizontal-or-vertical' box.

*)

val printf : ('a, formatter, unit) format -> 'a
(** Same as [fprintf] above, but output on [std_formatter]. *)

val eprintf : ('a, formatter, unit) format -> 'a
(** Same as [fprintf] above, but output on [err_formatter]. *)

val sprintf : ('a, unit, string) format -> 'a
(** Same as [printf] above, but instead of printing on a formatter,
  returns a string containing the result of formatting the arguments.
  Note that the pretty-printer queue is flushed at the end of {e each
  call} to [sprintf].

  In case of multiple and related calls to [sprintf] to output
  material on a single string, you should consider using [fprintf]
  with the predefined formatter [str_formatter] and call
  [flush_str_formatter ()] to get the final result.

  Alternatively, you can use [Format.fprintf] with a formatter writing to a
  buffer of your own: flushing the formatter and the buffer at the end of
  pretty-printing returns the desired string.
*)

val asprintf : ('a, formatter, unit, string) format4 -> 'a
(** Same as [printf] above, but instead of printing on a formatter,
  returns a string containing the result of formatting the arguments.
  The type of [asprintf] is general enough to interact nicely with [%a]
  conversions.

  @since 4.01.0
*)

val ifprintf : formatter -> ('a, formatter, unit) format -> 'a
(** Same as [fprintf] above, but does not print anything.
  Useful to ignore some material when conditionally printing.

  @since 3.10.0
*)

(** Formatted Pretty-Printing with continuations. *)

val kfprintf :
  (formatter -> 'a) -> formatter ->
  ('b, formatter, unit, 'a) format4 -> 'b
(** Same as [fprintf] above, but instead of returning immediately,
  passes the formatter to its first argument at the end of printing. *)

val ikfprintf :
  (formatter -> 'a) -> formatter ->
  ('b, formatter, unit, 'a) format4 -> 'b
(** Same as [kfprintf] above, but does not print anything.
  Useful to ignore some material when conditionally printing.

  @since 3.12.0
*)

val ksprintf : (string -> 'a) -> ('b, unit, string, 'a) format4 -> 'b
(** Same as [sprintf] above, but instead of returning the string,
  passes it to the first argument. *)

val kasprintf : (string -> 'a) -> ('b, formatter, unit, 'a) format4 -> 'b
(** Same as [asprintf] above, but instead of returning the string,
  passes it to the first argument.

  @since 4.03
*)

(** {6 Deprecated} *)

val bprintf : Buffer.t -> ('a, formatter, unit) format -> 'a
  [@@ocaml.deprecated]
(** @deprecated This function is error prone. Do not use it.
  This function is neither compositional nor incremental, since it flushes
  the pretty-printer queue at each call.

  If you need to print to some buffer [b], you must first define a
  formatter writing to [b], using [let to_b = formatter_of_buffer b]; then
  use regular calls to [Format.fprintf] with formatter [to_b].
*)

val kprintf : (string -> 'a) -> ('b, unit, string, 'a) format4 -> 'b
  [@@ocaml.deprecated "Use Format.ksprintf instead."]
(** @deprecated An alias for [ksprintf]. *)

val set_all_formatter_output_functions :
  out:(string -> int -> int -> unit) ->
  flush:(unit -> unit) ->
  newline:(unit -> unit) ->
  spaces:(int -> unit) ->
  unit
[@@ocaml.deprecated "Use Format.set_formatter_out_functions instead."]
(** @deprecated Subsumed by [set_formatter_out_functions]. *)

val get_all_formatter_output_functions :
  unit ->
  (string -> int -> int -> unit) *
  (unit -> unit) *
  (unit -> unit) *
  (int -> unit)
[@@ocaml.deprecated "Use Format.get_formatter_out_functions instead."]
(** @deprecated Subsumed by [get_formatter_out_functions]. *)

val pp_set_all_formatter_output_functions :
  formatter -> out:(string -> int -> int -> unit) -> flush:(unit -> unit) ->
  newline:(unit -> unit) -> spaces:(int -> unit) -> unit
[@@ocaml.deprecated "Use Format.pp_set_formatter_out_functions instead."]
(** @deprecated Subsumed by [pp_set_formatter_out_functions]. *)

val pp_get_all_formatter_output_functions :
  formatter -> unit ->
  (string -> int -> int -> unit) * (unit -> unit) * (unit -> unit) *
  (int -> unit)
[@@ocaml.deprecated "Use Format.pp_get_formatter_out_functions instead."]
(** @deprecated Subsumed by [pp_get_formatter_out_functions]. *)<|MERGE_RESOLUTION|>--- conflicted
+++ resolved
@@ -223,22 +223,6 @@
 
 val print_space : unit -> unit
 (** [print_space ()] emits a 'space' break hint:
-<<<<<<< HEAD
-  the pretty-printer may split the line at this
-  point, otherwise it prints one space.
-  It is equivalent to [print_break 1 0]. *)
-
-val print_cut : unit -> unit
-(** [print_cut ()] emits a 'cut' break hint:
-  the pretty-printer may split the line at this
-  point, otherwise it prints nothing.
-  It is equivalent to [print_break 0 0]. *)
-
-val print_break : int -> int -> unit
-(** [print_break nspaces offset] emits a 'full' break hint:
-  the pretty-printer may split the line at this
-  point, otherwise it prints [nspaces] spaces.
-=======
   the pretty-printer may split the line at this point,
   otherwise it prints one space.
 
@@ -257,7 +241,6 @@
 (** [print_break nspaces offset] emits a 'full' break hint:
   the pretty-printer may split the line at this point,
   otherwise it prints [nspaces] spaces.
->>>>>>> 3f76c052
 
   If the pretty-printer splits the line, [offset] is added to
   the current indentation.
