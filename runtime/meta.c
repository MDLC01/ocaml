/**************************************************************************/
/*                                                                        */
/*                                 OCaml                                  */
/*                                                                        */
/*             Xavier Leroy, projet Cristal, INRIA Rocquencourt           */
/*                                                                        */
/*   Copyright 1996 Institut National de Recherche en Informatique et     */
/*     en Automatique.                                                    */
/*                                                                        */
/*   All rights reserved.  This file is distributed under the terms of    */
/*   the GNU Lesser General Public License version 2.1, with the          */
/*   special exception on linking described in the file LICENSE.          */
/*                                                                        */
/**************************************************************************/

#define CAML_INTERNALS

/* Primitives for the toplevel */

#include <string.h>
#include "caml/alloc.h"
#include "caml/config.h"
#include "caml/fail.h"
#include "caml/fix_code.h"
#include "caml/interp.h"
#include "caml/intext.h"
#include "caml/major_gc.h"
#include "caml/memory.h"
#include "caml/minor_gc.h"
#include "caml/misc.h"
#include "caml/mlvalues.h"
#include "caml/prims.h"
<<<<<<< HEAD
#include "caml/fiber.h"
#include "caml/startup_aux.h"
=======
#include "caml/stacks.h"
#include "caml/debugger.h"
>>>>>>> 2f5a3b41
#include "caml/backtrace_prim.h"

#ifndef NATIVE_CODE

CAMLprim value caml_get_global_data(value unit)
{
  return caml_read_root(caml_global_data);
}

CAMLprim value caml_get_section_table(value unit)
{
  if (caml_params->section_table == NULL) caml_raise_not_found();
  return caml_input_value_from_block(caml_params->section_table,
                                     caml_params->section_table_size);
}

struct bytecode {
  code_t prog;
  asize_t len;
};
#define Bc_val(p) ((struct bytecode*)Data_abstract_val(p))

/* Convert a bytes array (= LongString.t) to a contiguous buffer.
   The result is allocated with caml_stat_alloc */
static char* buffer_of_bytes_array(value ls, asize_t *len)
{
  CAMLparam1(ls);
  CAMLlocal1(s);
  asize_t off;
  char *ret;
  int i;

  *len = 0;
  for (i = 0; i < Wosize_val(ls); i++) {
    s = Field(ls, i);
    *len += caml_string_length(s);
  }

  ret = caml_stat_alloc(*len);
  off = 0;
  for (i = 0; i < Wosize_val(ls); i++) {
    size_t s_len;
    s = Field(ls, i);
    s_len = caml_string_length(s);
    memcpy(ret + off, Bytes_val(s), s_len);
    off += s_len;
  }

  CAMLreturnT (char*, ret);
}

CAMLprim value caml_reify_bytecode(value ls_prog,
                                   value debuginfo,
                                   value digest_opt)
{
  CAMLparam3(ls_prog, debuginfo, digest_opt);
  CAMLlocal3(clos, bytecode, retval);
  struct code_fragment * cf = caml_stat_alloc(sizeof(struct code_fragment));
  code_t prog;
  asize_t len;

  prog = (code_t)buffer_of_bytes_array(ls_prog, &len);
  caml_add_debug_info(prog, Val_long(len), debuginfo);
  cf->code_start = (char *) prog;
  cf->code_end = (char *) prog + len;
  /* match (digest_opt : string option) with */
  if (Is_block(digest_opt)) {
    /* | Some digest -> */
    memcpy(cf->digest, String_val(Field(digest_opt, 0)), 16);
    cf->digest_computed = 1;
  } else {
    /* | None -> */
    cf->digest_computed = 0;
  }
  caml_ext_table_add(&caml_code_fragments_table, cf);

#ifdef ARCH_BIG_ENDIAN
  caml_fixup_endianness((code_t) prog, len);
#endif
#ifdef THREADED_CODE
  caml_thread_code((code_t) prog, len);
#endif
<<<<<<< HEAD
  clos = caml_alloc_1 (Closure_tag, Val_bytecode(prog));
=======
  caml_prepare_bytecode((code_t) prog, len);

  /* Notify debugger after fragment gets added and reified. */
  caml_debugger(CODE_LOADED, Val_long(caml_code_fragments_table.size - 1));

  clos = caml_alloc_small (1, Closure_tag);
  Code_val(clos) = (code_t) prog;
>>>>>>> 2f5a3b41
  bytecode = caml_alloc_small (2, Abstract_tag);
  Bc_val(bytecode)->prog = prog;
  Bc_val(bytecode)->len = len;
  retval = caml_alloc_2 (0, bytecode, clos);
  CAMLreturn (retval);
}

/* signal to the interpreter machinery that a bytecode is no more
   needed (before freeing it) - this might be useful for a JIT
   implementation */

CAMLprim value caml_static_release_bytecode(value bc)
{
  code_t prog;
  asize_t len;
<<<<<<< HEAD
  struct code_fragment * cf = NULL, * cfi;
  int i;
  prog = Bc_val(bc)->prog;
  len = Bc_val(bc)->len;
=======
  int found, index;
  struct code_fragment *cf;

  prog = Bytecode_val(bc)->prog;
  len = Bytecode_val(bc)->len;
>>>>>>> 2f5a3b41
  caml_remove_debug_info(prog);

  found = caml_find_code_fragment((char*) prog, &index, &cf);
  /* Not matched with a caml_reify_bytecode call; impossible. */
  CAMLassert(found); (void) found; /* Silence unused variable warning. */

  /* Notify debugger before the fragment gets destroyed. */
  caml_debugger(CODE_UNLOADED, Val_long(index));

  caml_ext_table_remove(&caml_code_fragments_table, cf);

#ifndef NATIVE_CODE
#else
  caml_failwith("Meta.static_release_bytecode impossible with native code");
#endif
  caml_stat_free(prog);
  return Val_unit;
}

CAMLprim value caml_realloc_global(value size)
{
  CAMLparam1(size);
  CAMLlocal2(old_global_data, new_global_data);
  mlsize_t requested_size, actual_size, i;
  old_global_data = caml_read_root(caml_global_data);

  requested_size = Long_val(size);
  actual_size = Wosize_val(old_global_data);
  if (requested_size >= actual_size) {
    requested_size = (requested_size + 0x100) & 0xFFFFFF00;
    caml_gc_message (0x08, "Growing global data to %"
                     ARCH_INTNAT_PRINTF_FORMAT "u entries",
                     requested_size);
    new_global_data = caml_alloc_shr(requested_size, 0);
    for (i = 0; i < actual_size; i++)
      caml_initialize_field(new_global_data, i, Field_imm(old_global_data, i));
    for (i = actual_size; i < requested_size; i++){
      caml_initialize_field(new_global_data, i, Val_long(0));
    }
    caml_modify_root(caml_global_data, new_global_data);
  }
  CAMLreturn (Val_unit);
}

CAMLprim value caml_get_current_environment(value unit)
{
  return *Caml_state->current_stack->sp;
}

CAMLprim value caml_invoke_traced_function(value codeptr, value env, value arg)
{
  caml_domain_state* domain_state = Caml_state;
  /* Stack layout on entry:
       return frame into instrument_closure function
       arg3 to call_original_code (arg)
       arg2 to call_original_code (env)
       arg1 to call_original_code (codeptr)
       arg3 to call_original_code (arg)
       arg2 to call_original_code (env)
       saved env */

  /* Stack layout on exit:
       return frame into instrument_closure function
       actual arg to code (arg)
       pseudo return frame into codeptr:
         extra_args = 0
         environment = env
         PC = codeptr
       arg3 to call_original_code (arg)                   same 6 bottom words as
       arg2 to call_original_code (env)                   on entrance, but
       arg1 to call_original_code (codeptr)               shifted down 4 words
       arg3 to call_original_code (arg)
       arg2 to call_original_code (env)
       saved env */

  value * osp, * nsp;
  int i;

  osp = domain_state->current_stack->sp;
  domain_state->current_stack->sp -= 4;
  nsp = domain_state->current_stack->sp;
  for (i = 0; i < 6; i++) nsp[i] = osp[i];
  nsp[6] = codeptr;
  nsp[7] = env;
  nsp[8] = Val_int(0);
  nsp[9] = arg;
  return Val_unit;
}

#else

/* Dummy definitions to support compilation of ocamlc.opt */

value caml_get_global_data(value unit)
{
  caml_invalid_argument("Meta.get_global_data");
  return Val_unit; /* not reached */
}

value caml_get_section_table(value unit)
{
  caml_invalid_argument("Meta.get_section_table");
  return Val_unit; /* not reached */
}

value caml_realloc_global(value size)
{
  caml_invalid_argument("Meta.realloc_global");
  return Val_unit; /* not reached */
}

value caml_invoke_traced_function(value codeptr, value env, value arg)
{
  caml_invalid_argument("Meta.invoke_traced_function");
  return Val_unit; /* not reached */
}

value caml_reify_bytecode(value prog, value len)
{
  caml_invalid_argument("Meta.reify_bytecode");
  return Val_unit; /* not reached */
}

value caml_static_release_bytecode(value prog, value len)
{
  caml_invalid_argument("Meta.static_release_bytecode");
  return Val_unit; /* not reached */
}

value * caml_stack_low;
value * caml_stack_high;
value * caml_stack_threshold;
value * caml_extern_sp;
value * caml_trapsp;
int caml_callback_depth;
void (* volatile caml_async_action_hook)(void);
struct longjmp_buffer * caml_external_raise;

#endif<|MERGE_RESOLUTION|>--- conflicted
+++ resolved
@@ -30,13 +30,9 @@
 #include "caml/misc.h"
 #include "caml/mlvalues.h"
 #include "caml/prims.h"
-<<<<<<< HEAD
 #include "caml/fiber.h"
 #include "caml/startup_aux.h"
-=======
-#include "caml/stacks.h"
 #include "caml/debugger.h"
->>>>>>> 2f5a3b41
 #include "caml/backtrace_prim.h"
 
 #ifndef NATIVE_CODE
@@ -119,17 +115,14 @@
 #ifdef THREADED_CODE
   caml_thread_code((code_t) prog, len);
 #endif
-<<<<<<< HEAD
-  clos = caml_alloc_1 (Closure_tag, Val_bytecode(prog));
-=======
-  caml_prepare_bytecode((code_t) prog, len);
-
+
+#if 0
+  /* TODO: support dynlink debugger: PR8654 */
   /* Notify debugger after fragment gets added and reified. */
   caml_debugger(CODE_LOADED, Val_long(caml_code_fragments_table.size - 1));
-
-  clos = caml_alloc_small (1, Closure_tag);
-  Code_val(clos) = (code_t) prog;
->>>>>>> 2f5a3b41
+#endif
+
+  clos = caml_alloc_1 (Closure_tag, Val_bytecode(prog));
   bytecode = caml_alloc_small (2, Abstract_tag);
   Bc_val(bytecode)->prog = prog;
   Bc_val(bytecode)->len = len;
@@ -145,18 +138,12 @@
 {
   code_t prog;
   asize_t len;
-<<<<<<< HEAD
-  struct code_fragment * cf = NULL, * cfi;
-  int i;
+  int found, index;
+  struct code_fragment *cf;
+
   prog = Bc_val(bc)->prog;
   len = Bc_val(bc)->len;
-=======
-  int found, index;
-  struct code_fragment *cf;
-
-  prog = Bytecode_val(bc)->prog;
-  len = Bytecode_val(bc)->len;
->>>>>>> 2f5a3b41
+
   caml_remove_debug_info(prog);
 
   found = caml_find_code_fragment((char*) prog, &index, &cf);
