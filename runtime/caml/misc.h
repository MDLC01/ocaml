--- conflicted
+++ resolved
@@ -86,23 +86,14 @@
 #endif
 
 /* Alignment */
-<<<<<<< HEAD
-#if defined(__GNUC__)
-#define CAMLalign(n) __attribute__((aligned(n)))
-=======
 #ifdef __GNUC__
 #define CAMLalign(n) __attribute__((aligned(n)))
 #elif _MSC_VER >= 1500
 #define CAMLalign(n) __declspec(align(n))
->>>>>>> 5ad64306
 #else
 #error "How do I align values on this platform?"
 #endif
 
-<<<<<<< HEAD
-
-=======
->>>>>>> 5ad64306
 /* CAMLunused is preserved for compatibility reasons.
    Instead of the legacy GCC/Clang-only
      CAMLunused foo;
@@ -180,11 +171,6 @@
 #ifndef CAML_AVOID_CONFLICTS
 #define Assert CAMLassert
 #endif
-
-#define CAML_STATIC_ASSERT_3(b, l) \
-  typedef CAMLunused_start char static_assertion_failure_line_##l[(b) ? 1 : -1] CAMLunused_end
-#define CAML_STATIC_ASSERT_2(b, l) CAML_STATIC_ASSERT_3(b, l)
-#define CAML_STATIC_ASSERT(b) CAML_STATIC_ASSERT_2(b, __LINE__)
 
 #ifdef __GNUC__
 #define CAMLcheckresult __attribute__((warn_unused_result))
@@ -443,95 +429,6 @@
 #define snprintf caml_snprintf
 #endif
 
-<<<<<<< HEAD
-=======
-#ifdef CAML_INSTR
-/* Timers and counters for GC latency profiling (Linux-only) */
-
-#include <time.h>
-#include <stdio.h>
-
-extern intnat caml_instr_starttime, caml_instr_stoptime;
-
-struct caml_instr_block {
-  struct timespec ts[10];
-  char *tag[10];
-  int index;
-  struct caml_instr_block *next;
-};
-
-extern struct caml_instr_block *caml_instr_log;
-
-/* Declare a timer/counter name. [t] must be a new variable name. */
-#define CAML_INSTR_DECLARE(t)                                       \
-  struct caml_instr_block *t = NULL
-
-/* Allocate the data block for a given name.
-   [t] must have been declared with [CAML_INSTR_DECLARE]. */
-#define CAML_INSTR_ALLOC(t) do{                                             \
-    if (Caml_state_field(stat_minor_collections) >= caml_instr_starttime    \
-        && Caml_state_field(stat_minor_collections) < caml_instr_stoptime){ \
-      t = caml_stat_alloc_noexc (sizeof (struct caml_instr_block));         \
-      t->index = 0;                                                         \
-      t->tag[0] = "";                                                       \
-      t->next = caml_instr_log;                                             \
-      caml_instr_log = t;                                                   \
-    }                                                                       \
-  }while(0)
-
-/* Allocate the data block and start the timer.
-   [t] must have been declared with [CAML_INSTR_DECLARE]
-   and allocated with [CAML_INSTR_ALLOC]. */
-#define CAML_INSTR_START(t, msg) do{                                \
-    if (t != NULL){                                                 \
-      t->tag[0] = msg;                                              \
-      clock_gettime (CLOCK_REALTIME, &(t->ts[0]));                  \
-    }                                                               \
-  }while(0)
-
-/* Declare a timer, allocate its data, and start it.
-   [t] must be a new variable name. */
-#define CAML_INSTR_SETUP(t, msg)                                    \
-  CAML_INSTR_DECLARE (t);                                           \
-  CAML_INSTR_ALLOC (t);                                             \
-  CAML_INSTR_START (t, msg)
-
-/* Record an intermediate time within a given timer.
-   [t] must have been declared, allocated, and started. */
-#define CAML_INSTR_TIME(t, msg) do{                                 \
-    if (t != NULL){                                                 \
-      ++ t->index;                                                  \
-      t->tag[t->index] = (msg);                                     \
-      clock_gettime (CLOCK_REALTIME, &(t->ts[t->index]));           \
-    }                                                               \
-  }while(0)
-
-/* Record an integer data point.
-   If [msg] ends with # it will be interpreted as an integer-valued event.
-   If it ends with @ it will be interpreted as an event counter.
-*/
-#define CAML_INSTR_INT(msg, data) do{                               \
-    CAML_INSTR_SETUP (__caml_tmp, "");                              \
-    if (__caml_tmp != NULL){                                        \
-      __caml_tmp->index = 1;                                        \
-      __caml_tmp->tag[1] = msg;                                     \
-      __caml_tmp->ts[1].tv_sec = 0;                                 \
-      __caml_tmp->ts[1].tv_nsec = (data);                           \
-    }                                                               \
-  }while(0)
-
-/* This function is called at the start of the program to set up
-   the data for the above macros.
-*/
-extern void caml_instr_init (void);
-
-/* This function is automatically called by the runtime to output
-   the collected data to the dump file. */
-extern void caml_instr_atexit (void);
-
-#else /* CAML_INSTR */
-
->>>>>>> 5ad64306
 #define CAML_INSTR_DECLARE(t) /**/
 #define CAML_INSTR_ALLOC(t) /**/
 #define CAML_INSTR_START(t, name) /**/
