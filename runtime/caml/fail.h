--- conflicted
+++ resolved
@@ -60,17 +60,15 @@
 #define siglongjmp(buf,val) longjmp(buf,val)
 #endif
 
-<<<<<<< HEAD
 struct caml_exception_context {
   struct longjmp_buffer* jmp;
   struct caml__roots_block* local_roots;
   volatile value* exn_bucket;
 };
-=======
+
 /* Global variables moved to Caml_state in 4.10 */
 #define caml_external_raise (Caml_state_field(external_raise))
 #define caml_exn_bucket (Caml_state_field(exn_bucket))
->>>>>>> 8bba2228
 
 int caml_is_special_exception(value exn);
 
