--- conflicted
+++ resolved
@@ -1084,21 +1084,12 @@
   }
 
   /* Ephemerons */
-<<<<<<< HEAD
   // Adopt orphaned work from domains that were spawned and terminated in
   // the previous cycle.
 #ifdef DEBUG
   orph_ephe_list_verify_status (global.UNMARKED);
 #endif
   caml_adopt_orphaned_work ();
-  CAMLassert(domain->state->ephe_info->todo == (value) NULL);
-  domain->state->ephe_info->todo = domain->state->ephe_info->live;
-  domain->state->ephe_info->live = (value) NULL;
-  domain->state->ephe_info->cycle = 0;
-  domain->state->ephe_info->cursor.todop = NULL;
-  domain->state->ephe_info->cursor.cycle = 0;
-  if (domain->state->ephe_info->todo == (value) NULL)
-=======
   CAMLassert(domain->ephe_info->todo == (value) NULL);
   domain->ephe_info->todo = domain->ephe_info->live;
   domain->ephe_info->live = (value) NULL;
@@ -1106,7 +1097,6 @@
   domain->ephe_info->cursor.todop = NULL;
   domain->ephe_info->cursor.cycle = 0;
   if (domain->ephe_info->todo == (value) NULL)
->>>>>>> 6d4e717d
     caml_ephe_todo_list_emptied();
 
   /* Finalisers */
