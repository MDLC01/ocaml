--- conflicted
+++ resolved
@@ -182,12 +182,7 @@
 	rm -f *.o *.obj *.a *.lib *.so *.dll ld.conf
 	rm -f ocamlrun ocamlrund ocamlruni ocamlruns sak
 	rm -f ocamlrun.exe ocamlrund.exe ocamlruni.exe ocamlruns.exe sak.exe
-<<<<<<< HEAD
-	rm -f primitives primitives.new prims.c $(GENERATED_HEADERS)
-	rm -f GIT_HASH GIT_HASH.new
-=======
 	rm -f primitives primitives.new prims.c $(BUILT_HEADERS)
->>>>>>> 0b3f8dd7
 	rm -f domain_state*.inc
 	rm -rf $(DEPDIR)
 
@@ -251,25 +246,6 @@
 	tr -d '\r' < $< | \
 	sed -n -e '/^  /s/ \([A-Z]\)/ \&\&lbl_\1/gp' \
 	       -e '/^}/q' > $@
-<<<<<<< HEAD
-
-# Avoid building due to GIT_HASH when it hasn't changed
-GIT_HASH: $(shell \
-    (git rev-parse --short HEAD || echo "<hash unavailable>") > GIT_HASH.new; \
-        cmp -s GIT_HASH GIT_HASH.new || echo GIT_HASH.new)
-	cp $^ $@
-
-caml/version.h : $(ROOTDIR)/tools/make-version-header.sh \
-    $(ROOTDIR)/VERSION GIT_HASH
-	$(ROOTDIR)/tools/make-version-header.sh $(ROOTDIR)/VERSION > $@
-	echo "#define OCAML_RUNTIME_BUILD_GIT_HASH \"`cat GIT_HASH`\"" >> $@
-	echo "#define OCAML_RUNTIME_BUILD_GIT_BRANCH \"`(git symbolic-ref -q\
-        --short HEAD || echo "<branch unavailable>")`\"" >> $@
-	echo "#define OCAML_RUNTIME_BUILD_GIT_TAG \"`(git describe --tags\
-        --exact-match || echo "<tag unavailable>")`\"" >> $@
-
-=======
->>>>>>> 0b3f8dd7
 # These are provided as a temporary shim to allow cross-compilation systems
 # to supply a host C compiler and different flags and a linking macro.
 SAK_CC ?= $(CC)
