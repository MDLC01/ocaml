--- conflicted
+++ resolved
@@ -24,15 +24,10 @@
   minor_gc memory alloc roots globroots fail_byt signals \
   signals_byt printexc backtrace_byt backtrace compare ints \
   floats str array io extern intern hash sys meta parsing gc_ctrl md5 obj \
-<<<<<<< HEAD
   lexing callback debugger weak finalise custom dynlink \
   platform eventlog fiber shared_heap addrmap \
-  spacetime_byt afl $(UNIX_OR_WIN32) bigarray main domain skiplist)
-=======
-  lexing callback debugger weak compact finalise custom dynlink \
-  spacetime_byt afl $(UNIX_OR_WIN32) bigarray main memprof domain \
+  spacetime_byt afl $(UNIX_OR_WIN32) bigarray main domain \
   skiplist codefrag)
->>>>>>> f333db8b
 
 NATIVE_C_SOURCES := $(addsuffix .c, \
   startup_aux startup_nat main fail_nat roots signals \
@@ -42,11 +37,7 @@
   globroots backtrace_nat backtrace dynlink_nat debugger meta \
   platform eventlog fiber shared_heap addrmap frame_descriptors \
   dynlink clambda_checks spacetime_nat spacetime_snapshot afl bigarray \
-<<<<<<< HEAD
-  domain skiplist)
-=======
-  memprof domain skiplist codefrag)
->>>>>>> f333db8b
+  domain skiplist codefrag)
 
 GENERATED_HEADERS := caml/opnames.h caml/version.h caml/jumptbl.h
 CONFIG_HEADERS := caml/m.h caml/s.h
