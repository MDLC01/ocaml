#**************************************************************************
#*                                                                        *
#*                                 OCaml                                  *
#*                                                                        *
#*            Xavier Leroy, projet Cristal, INRIA Rocquencourt            *
#*                                                                        *
#*   Copyright 2001 Institut National de Recherche en Informatique et     *
#*     en Automatique.                                                    *
#*                                                                        *
#*   All rights reserved.  This file is distributed under the terms of    *
#*   the GNU Lesser General Public License version 2.1, with the          *
#*   special exception on linking described in the file LICENSE.          *
#*                                                                        *
#**************************************************************************

<<<<<<< HEAD
LIBNAME=graphics
COBJS=open.$(O) draw.$(O) events.$(O)
CAMLOBJS=graphics.cmo
WIN32LIBS=$(call SYSLIB,kernel32) $(call SYSLIB,gdi32) $(call SYSLIB,user32)
LINKOPTS=-cclib "\"$(WIN32LIBS)\""
LDOPTS=-ldopt "$(WIN32LIBS)"

include ../Makefile

graphics.ml: ../graph/graphics.ml
	cp ../graph/graphics.ml graphics.ml
graphics.mli: ../graph/graphics.mli
	cp ../graph/graphics.mli graphics.mli

depend:

graphics.cmo: graphics.cmi
graphics.cmx: graphics.cmi
draw.$(O): libgraph.h
open.$(O): libgraph.h

clean:: partialclean
	rm -f graphics.ml graphics.mli
=======
include Makefile
>>>>>>> 0d68080b
<|MERGE_RESOLUTION|>--- conflicted
+++ resolved
@@ -13,30 +13,4 @@
 #*                                                                        *
 #**************************************************************************
 
-<<<<<<< HEAD
-LIBNAME=graphics
-COBJS=open.$(O) draw.$(O) events.$(O)
-CAMLOBJS=graphics.cmo
-WIN32LIBS=$(call SYSLIB,kernel32) $(call SYSLIB,gdi32) $(call SYSLIB,user32)
-LINKOPTS=-cclib "\"$(WIN32LIBS)\""
-LDOPTS=-ldopt "$(WIN32LIBS)"
-
-include ../Makefile
-
-graphics.ml: ../graph/graphics.ml
-	cp ../graph/graphics.ml graphics.ml
-graphics.mli: ../graph/graphics.mli
-	cp ../graph/graphics.mli graphics.mli
-
-depend:
-
-graphics.cmo: graphics.cmi
-graphics.cmx: graphics.cmi
-draw.$(O): libgraph.h
-open.$(O): libgraph.h
-
-clean:: partialclean
-	rm -f graphics.ml graphics.mli
-=======
-include Makefile
->>>>>>> 0d68080b
+include Makefile