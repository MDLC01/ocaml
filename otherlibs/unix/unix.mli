--- conflicted
+++ resolved
@@ -1367,11 +1367,7 @@
 
 type name_info =
   { ni_hostname : string;               (** Name or IP address of host *)
-<<<<<<< HEAD
     ni_service : string;                (** Name of service or port number *)
-=======
-    ni_service : string                 (** Name of service or port number *)
->>>>>>> 2449d2fc
   }
 (** Host and service information returned by {!Unix.getnameinfo}. *)
 
