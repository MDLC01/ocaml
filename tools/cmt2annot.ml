--- conflicted
+++ resolved
@@ -99,21 +99,13 @@
         bind_bindings exp.exp_loc bindings
     | Texp_let (Nonrecursive, bindings, body) ->
         bind_bindings body.exp_loc bindings
-<<<<<<< HEAD
-    | Texp_match (_, f1, f2, f3, _) ->
+    | Texp_match (_, f1, f2, _) ->
         bind_cases f1;
-        bind_cases f2;
-        bind_cases f3
+        bind_cases f2
     | Texp_try (_, f1, f2) ->
         bind_cases f1;
         bind_cases f2
     | Texp_function { cases = f; } ->
-=======
-    | Texp_match (_, f1, _) ->
-        bind_cases f1
-    | Texp_function { cases = f; }
-    | Texp_try (_, f) ->
->>>>>>> 1435a6a6
         bind_cases f
     | Texp_letmodule (_, modname, _, body ) ->
         Stypes.record (Stypes.An_ident
