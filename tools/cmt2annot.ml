(**************************************************************************)
(*                                                                        *)
(*                                 OCaml                                  *)
(*                                                                        *)
(*                   Fabrice Le Fessant, INRIA Saclay                     *)
(*                                                                        *)
(*   Copyright 2012 Institut National de Recherche en Informatique et     *)
(*     en Automatique.                                                    *)
(*                                                                        *)
(*   All rights reserved.  This file is distributed under the terms of    *)
(*   the GNU Lesser General Public License version 2.1, with the          *)
(*   special exception on linking described in the file LICENSE.          *)
(*                                                                        *)
(**************************************************************************)

(* Generate an .annot file from a .cmt file. *)

open Asttypes
open Typedtree
open Tast_mapper

let bind_variables scope =
  let super = Tast_mapper.default in
  let pat sub p =
    begin match p.pat_desc with
    | Tpat_var (id, _) | Tpat_alias (_, id, _) ->
        Stypes.record (Stypes.An_ident (p.pat_loc,
                                        Ident.name id,
                                        Annot.Idef scope))
    | _ -> ()
    end;
    super.pat sub p
  in
  {super with pat}

let bind_variables scope =
  let o = bind_variables scope in
  fun p -> ignore (o.pat o p)

let bind_bindings scope bindings =
  let o = bind_variables scope in
  List.iter (fun x -> o x.vb_pat) bindings

let bind_cases l =
  List.iter
    (fun {c_lhs; c_guard; c_rhs} ->
      let loc =
        let open Location in
        match c_guard with
        | None -> c_rhs.exp_loc
        | Some g -> {c_rhs.exp_loc with loc_start=g.exp_loc.loc_start}
      in
      bind_variables loc  c_lhs
    )
    l

let record_module_binding scope mb =
  Stypes.record (Stypes.An_ident
                   (mb.mb_name.loc,
                    mb.mb_name.txt,
                    Annot.Idef scope))

let rec iterator ~scope rebuild_env =
  let super = Tast_mapper.default in
  let class_expr sub node =
    Stypes.record (Stypes.Ti_class node);
    super.class_expr sub node

  and module_expr _sub node =
    Stypes.record (Stypes.Ti_mod node);
    super.module_expr (iterator ~scope:node.mod_loc rebuild_env) node

  and expr sub exp =
    begin match exp.exp_desc with
    | Texp_ident (path, _, _) ->
        let full_name = Path.name ~paren:Oprint.parenthesized_ident path in
        let env =
          if rebuild_env then
            try
              Env.env_of_only_summary Envaux.env_from_summary exp.exp_env
            with Envaux.Error err ->
              Format.eprintf "%a@." Envaux.report_error err;
              exit 2
          else
            exp.exp_env
        in
        let annot =
          try
            let desc = Env.find_value path env in
            let dloc = desc.Types.val_loc in
            if dloc.Location.loc_ghost then Annot.Iref_external
            else Annot.Iref_internal dloc
          with Not_found ->
            Annot.Iref_external
        in
        Stypes.record
          (Stypes.An_ident (exp.exp_loc, full_name , annot))
    | Texp_let (Recursive, bindings, _) ->
        bind_bindings exp.exp_loc bindings
    | Texp_let (Nonrecursive, bindings, body) ->
        bind_bindings body.exp_loc bindings
    | Texp_match (_, f1, f2, f3, _) ->
        bind_cases f1;
        bind_cases f2;
        bind_cases f3
    | Texp_try (_, f1, f2) ->
        bind_cases f1;
        bind_cases f2
<<<<<<< HEAD
    | Texp_function (_, f, _) ->
=======
    | Texp_function { cases = f; }
    | Texp_try (_, f) ->
>>>>>>> 0d68080b
        bind_cases f
    | Texp_letmodule (_, modname, _, body ) ->
        Stypes.record (Stypes.An_ident
                       (modname.loc,modname.txt,Annot.Idef body.exp_loc))
    | _ -> ()
    end;
    Stypes.record (Stypes.Ti_expr exp);
    super.expr sub exp

  and pat sub p =
    Stypes.record (Stypes.Ti_pat p);
    super.pat sub p
  in

  let structure_item_rem sub str rem =
    let open Location in
    let loc = str.str_loc in
    begin match str.str_desc with
    | Tstr_value (rec_flag, bindings) ->
        let doit loc_start = bind_bindings {scope with loc_start} bindings in
        begin match rec_flag, rem with
        | Recursive, _ -> doit loc.loc_start
        | Nonrecursive, [] -> doit loc.loc_end
        | Nonrecursive,  {str_loc = loc2} :: _ -> doit loc2.loc_start
        end
    | Tstr_module mb ->
        record_module_binding
          { scope with Location.loc_start = loc.loc_end } mb
    | Tstr_recmodule mbs ->
        List.iter (record_module_binding
                   { scope with Location.loc_start = loc.loc_start }) mbs
    | _ ->
        ()
    end;
    Stypes.record_phrase loc;
    super.structure_item sub str
  in
  let structure_item sub s =
    (* This will be used for Partial_structure_item.
       We don't have here the location of the "next" item,
       this will give a slightly different scope for the non-recursive
       binding case. *)
    structure_item_rem sub s []
  and structure sub l =
    let rec loop = function
      | str :: rem -> structure_item_rem sub str rem :: loop rem
      | [] -> []
    in
    {l with str_items = loop l.str_items}
  in
  {super with class_expr; module_expr; expr; pat; structure_item; structure}

let binary_part iter x =
  let app f x = ignore (f iter x) in
  let open Cmt_format in
  match x with
  | Partial_structure x -> app iter.structure x
  | Partial_structure_item x -> app iter.structure_item x
  | Partial_expression x -> app iter.expr x
  | Partial_pattern x -> app iter.pat x
  | Partial_class_expr x -> app iter.class_expr x
  | Partial_signature x -> app iter.signature x
  | Partial_signature_item x -> app iter.signature_item x
  | Partial_module_type x -> app iter.module_type x

(* Save cmt information as faked annotations, attached to
   Location.none, on top of the .annot file. Only when -save-cmt-info is
   provided to ocaml_cmt.
*)
let record_cmt_info cmt =
  let location_none = {
    Location.none with Location.loc_ghost = false }
  in
  let location_file file = {
    Location.none with
      Location.loc_start = {
        Location.none.Location.loc_start with
          Lexing.pos_fname = file }}
  in
  let record_info name value =
    let ident = Printf.sprintf ".%s" name in
    Stypes.record (Stypes.An_ident (location_none, ident,
                                    Annot.Idef (location_file value)))
  in
  let open Cmt_format in
  (* record in reverse order to get them in correct order... *)
  List.iter (fun dir -> record_info "include" dir) (List.rev cmt.cmt_loadpath);
  record_info "chdir" cmt.cmt_builddir;
  (match cmt.cmt_sourcefile with
    None -> () | Some file -> record_info "source" file)

let gen_annot ?(save_cmt_info=false) target_filename filename cmt =
  let open Cmt_format in
  Envaux.reset_cache ();
  Config.load_path := cmt.cmt_loadpath @ !Config.load_path;
  let target_filename =
    match target_filename with
    | None -> Some (filename ^ ".annot")
    | Some "-" -> None
    | Some _ -> target_filename
  in
  if save_cmt_info then record_cmt_info cmt;
  let iterator = iterator ~scope:Location.none cmt.cmt_use_summaries in
  match cmt.cmt_annots with
  | Implementation typedtree ->
      ignore (iterator.structure iterator typedtree);
      Stypes.dump target_filename
  | Interface _ ->
      Printf.eprintf "Cannot generate annotations for interface file\n%!";
      exit 2
  | Partial_implementation parts ->
      Array.iter (binary_part iterator) parts;
      Stypes.dump target_filename
  | Packed _ ->
      Printf.fprintf stderr "Packed files not yet supported\n%!";
      Stypes.dump target_filename
  | Partial_interface _ ->
      Printf.fprintf stderr "File was generated with an error\n%!";
      exit 2

let gen_ml target_filename filename cmt =
  let (printer, ext) =
    match cmt.Cmt_format.cmt_annots with
      | Cmt_format.Implementation typedtree ->
          (fun ppf -> Pprintast.structure ppf
                                        (Untypeast.untype_structure typedtree)),
          ".ml"
      | Cmt_format.Interface typedtree ->
          (fun ppf -> Pprintast.signature ppf
                                        (Untypeast.untype_signature typedtree)),
          ".mli"
      | _ ->
        Printf.fprintf stderr "File was generated with an error\n%!";
          exit 2
  in
  let target_filename = match target_filename with
      None -> Some (filename ^ ext)
    | Some "-" -> None
    | Some _ -> target_filename
  in
  let oc = match target_filename with
      None -> None
    | Some filename -> Some (open_out filename) in
  let ppf = match oc with
      None -> Format.std_formatter
    | Some oc -> Format.formatter_of_out_channel oc in
  printer ppf;
  Format.pp_print_flush ppf ();
  match oc with
      None -> flush stdout
    | Some oc -> close_out oc<|MERGE_RESOLUTION|>--- conflicted
+++ resolved
@@ -106,12 +106,7 @@
     | Texp_try (_, f1, f2) ->
         bind_cases f1;
         bind_cases f2
-<<<<<<< HEAD
-    | Texp_function (_, f, _) ->
-=======
-    | Texp_function { cases = f; }
-    | Texp_try (_, f) ->
->>>>>>> 0d68080b
+    | Texp_function { cases = f; } ->
         bind_cases f
     | Texp_letmodule (_, modname, _, body ) ->
         Stypes.record (Stypes.An_ident
