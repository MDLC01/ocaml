#**************************************************************************
#*                                                                        *
#*                                 OCaml                                  *
#*                                                                        *
#*            Sebastien Hinderer, projet Gallium, INRIA Paris             *
#*                                                                        *
#*   Copyright 2018 Institut National de Recherche en Informatique et     *
#*     en Automatique.                                                    *
#*                                                                        *
#*   All rights reserved.  This file is distributed under the terms of    *
#*   the GNU Lesser General Public License version 2.1, with the          *
#*   special exception on linking described in the file LICENSE.          *
#*                                                                        *
#**************************************************************************

# Process this file with autoconf to produce a configure script.

# Require Autoconf 2.69 for repeatability in CI
AC_PREREQ([2.69])
AC_INIT([OCaml],
        m4_esyscmd([head -n1 VERSION | tr -d '\r\n']),
        [caml-list@inria.fr],
        [ocaml],
        [http://www.ocaml.org])

AC_MSG_NOTICE([Configuring OCaml version AC_PACKAGE_VERSION])

# Configuration variables

## Command-line arguments passed to configure
CONFIGURE_ARGS="$*"

# Command-line tools section of the Unix manual
programs_man_section=1

# Library section of the Unix manual
libraries_man_section=3

# Command to build executalbes
mkexe="\$(CC) \$(OC_CFLAGS) \$(OC_CPPFLAGS) \$(OC_LDFLAGS)"

# Flags for building executable files with debugging symbols
mkexedebugflag="-g"
common_cflags=""
common_cppflags=""
internal_cflags=""
internal_cppflags=""
ocamlc_cflags=""
ocamlc_cppflags=""
oc_ldflags=""
with_sharedlibs=true
ostype="Unix"
iflexdir=""
SO="so"
toolchain="cc"
profinfo=false
profinfo_width=0
extralibs=
instrumented_runtime=false
instrumented_runtime_ldlibs=""

# Information about the package

## Source directory
AC_CONFIG_SRCDIR([runtime/interp.c])

## Directory containing auxiliary scripts used dugring build
AC_CONFIG_AUX_DIR([build-aux])

## Output variables

AC_SUBST([CONFIGURE_ARGS])
AC_SUBST([native_compiler])
AC_SUBST([VERSION], [AC_PACKAGE_VERSION])
AC_SUBST([CC])
# Note: This is present for the flexdll bootstrap where it exposed as the old
# TOOLPREF variable. It would be better if flexdll where updated to require
# WINDRES instead.
AC_SUBST([DIRECT_CPP])
AC_SUBST([ac_tool_prefix])
AC_SUBST([exeext])
AC_SUBST([OBJEXT])
AC_SUBST([libext])
AC_SUBST([S])
AC_SUBST([SO])
AC_SUBST([arch])
AC_SUBST([arch64])
AC_SUBST([model])
AC_SUBST([system])
AC_SUBST([systhread_support])
AC_SUBST([collect_stats])
AC_SUBST([unix_or_win32])
AC_SUBST([unixlib])
AC_SUBST([outputexe])
AC_SUBST([outputobj])
AC_SUBST([syslib])
AC_SUBST([extralibs])
AC_SUBST([programs_man_section])
AC_SUBST([libraries_man_section])
AC_SUBST([fpic])
AC_SUBST([mkexe])
AC_SUBST([mkexedebugflag])
AC_SUBST([ccomptype])
AC_SUBST([toolchain])
AC_SUBST([oc_cflags])
AC_SUBST([oc_cppflags])
AC_SUBST([oc_ldflags])
AC_SUBST([bytecclibs])
AC_SUBST([nativecclibs])
AC_SUBST([ocamlc_cflags])
AC_SUBST([ocamlc_cppflags])
AC_SUBST([iflexdir])
AC_SUBST([long_shebang])
AC_SUBST([shebangscripts])
AC_SUBST([AR])
AC_SUBST([RANLIB])
AC_SUBST([RANLIBCMD])
AC_SUBST([mklib])
AC_SUBST([supports_shared_libraries])
AC_SUBST([natdynlink])
AC_SUBST([natdynlinkopts])
AC_SUBST([cmxs])
AC_SUBST([debug_runtime])
AC_SUBST([instrumented_runtime])
AC_SUBST([has_monotonic_clock])
AC_SUBST([otherlibraries])
AC_SUBST([cc_has_debug_prefix_map])
AC_SUBST([as_has_debug_prefix_map])
AC_SUBST([with_debugger]) # TODO: rename this variable
AC_SUBST([with_camltex])
AC_SUBST([ocamldoc])
AC_SUBST([ocamltest])
AC_SUBST([pthread_link])
AC_SUBST([x_includes])
AC_SUBST([x_libraries])
AC_SUBST([bfd_cppflags])
AC_SUBST([bfd_ldflags])
AC_SUBST([bfd_ldlibs])
AC_SUBST([ASPP])
AC_SUBST([endianness])
AC_SUBST([AS])
AC_SUBST([asm_cfi_supported])
AC_SUBST([sharedlib_cflags])
AC_SUBST([rpath])
AC_SUBST([mksharedlib])
AC_SUBST([mkmaindll])
AC_SUBST([mksharedlibrpath])
AC_SUBST([install_bytecode_programs])
AC_SUBST([install_source_artifacts])
AC_SUBST([profinfo])
AC_SUBST([profinfo_width])
AC_SUBST([frame_pointers])
AC_SUBST([spacetime])
AC_SUBST([call_counts])
AC_SUBST([libunwind_available])
AC_SUBST([libunwind_include_flags])
AC_SUBST([libunwind_link_flags])
AC_SUBST([flambda])
AC_SUBST([flambda_invariants])
AC_SUBST([max_testsuite_dir_retries])
AC_SUBST([windows_unicode])
AC_SUBST([flat_float_array])
AC_SUBST([function_sections])
AC_SUBST([afl])
AC_SUBST([force_safe_string])
AC_SUBST([default_safe_string])
AC_SUBST([flexdll_chain])
AC_SUBST([flexlink_flags])
AC_SUBST([PACKLD])
AC_SUBST([stdlib_manpages])
AC_SUBST([compute_deps])

## Generated files

AC_CONFIG_FILES([Makefile.build_config])
AC_CONFIG_FILES([Makefile.config])
AC_CONFIG_FILES([tools/eventlog_metadata])
AC_CONFIG_HEADERS([runtime/caml/m.h])
AC_CONFIG_HEADERS([runtime/caml/s.h])

# Checks for system types

AC_CANONICAL_BUILD
AC_CANONICAL_HOST
AC_CANONICAL_TARGET

AS_CASE([$host],
  [*-pc-windows],
    [CC=cl
    ccomptype=msvc
    S=asm
    SO=dll
    outputexe=-Fe
    syslib='$(1).lib'],
  [ccomptype=cc
  S=s
  SO=so
  outputexe='-o $(EMPTY)'
  syslib='-l$(1)'])

# Environment variables that are taken into account

AC_ARG_VAR([AS], [which assembler to use])
AC_ARG_VAR([ASPP], [which assembler (with preprocessor) to use])
AC_ARG_VAR([PARTIALLD], [how to build partial (relocatable) object files])

# Command-line arguments to configure

AC_ARG_ENABLE([debug-runtime],
  [AS_HELP_STRING([--disable-debug-runtime],
    [do not build runtime with debugging support])])

AC_ARG_ENABLE([debugger],
  [AS_HELP_STRING([--enable-debugger],
    [build the debugger @<:@default=auto@:>@])],
  [],
  [enable_debugger=auto])

AC_ARG_ENABLE([dependency-generation],
  [AS_HELP_STRING([--disable-dependency-generation],
    [do not compute dependency information for C sources])],
  [],
  [enable_dependency_generation=auto])

AC_ARG_VAR([DLLIBS],
  [which libraries to use (in addition to -ldl) to load dynamic libs])

# Disable instrumented-runtime with multicore
AC_ARG_ENABLE([instrumented-runtime],
  [AS_HELP_STRING([--enable-instrumented-runtime],
    [build the instrumented runtime @<:@default=auto@:>@])],
  [],
  [enable_instrumented_runtime=no])

AC_ARG_ENABLE([vmthreads], [],
  [AC_MSG_ERROR([The vmthreads library is no longer available. \
It was deleted in OCaml 4.09.])],
  [])

AC_ARG_ENABLE([systhreads],
  [AS_HELP_STRING([--disable-systhreads],
    [disable the Win32/POSIX threads library])])

AC_ARG_WITH([libunwind],
  [AS_HELP_STRING([--without-libunwind],
    [disable libunwind support for Spacetime profiling])])

AC_ARG_VAR([LIBUNWIND_INCLUDE_DIR],
  [location of header files for libunwind])

AC_ARG_VAR([LIBUNWIND_LIB_DIR],
  [location of library files for libunwind])

AC_ARG_WITH([bfd],
  [AS_HELP_STRING([--without-bfd],
    [disable BFD (Binary File Description) library support])],
    [],
    [with_bfd=auto])

AC_ARG_VAR([BFD_INCLUDE_DIR],
  [location of header files for the BFD library])

AC_ARG_VAR([BFD_LIB_DIR],
  [location of library files for the BFD library])

AC_ARG_ENABLE([graph-lib], [],
  [AC_MSG_ERROR([The graphics library is no longer distributed with OCaml \
since version 4.09. It is now distributed as a separate "graphics" package: \
https://github.com/ocaml/graphics])],
  [])

AC_ARG_ENABLE([str-lib],
  [AS_HELP_STRING([--disable-str-lib],
    [do not build the str library])])

AC_ARG_ENABLE([unix-lib],
  [AS_HELP_STRING([--disable-unix-lib],
    [do not build the unix library])])

AC_ARG_ENABLE([bigarray-lib],
  [AS_HELP_STRING([--disable-bigarray-lib],
    [do not build the legacy separate bigarray library])])

AC_ARG_ENABLE([ocamldoc],
  [AS_HELP_STRING([--disable-ocamldoc],
    [do not build the ocamldoc documentation system])],
  [],
  [ocamldoc=auto])

AC_ARG_ENABLE([ocamltest],
  [AS_HELP_STRING([--disable-ocamltest],
    [do not build the ocamltest driver])])

AC_ARG_ENABLE([frame-pointers],
  [AS_HELP_STRING([--enable-frame-pointers],
    [use frame pointers in runtime and generated code])])

AC_ARG_ENABLE([naked-pointers],
  [AS_HELP_STRING([--disable-naked-pointers],
    [do not allow naked pointers])])

AC_ARG_ENABLE([spacetime],
  [AS_HELP_STRING([--enable-spacetime],
    [build the spacetime profiler])])

AC_ARG_ENABLE([call-counts],
  [AS_HELP_STRING([--disable-call-counts],
    [disable the call counts in spacetime])])

AC_ARG_ENABLE([cfi],
  [AS_HELP_STRING([--disable-cfi],
    [disable the CFI directives in assembly files])])

AC_ARG_ENABLE([installing-source-artifacts],
  [AS_HELP_STRING([--enable-installing-source-artifacts],
    [install *.cmt* and *.mli files])])
AC_ARG_ENABLE([installing-bytecode-programs],
  [AS_HELP_STRING([--enable-installing-bytecode-programs],
    [also install the bytecode versions of programs])])

AC_ARG_ENABLE([stats],
  [AS_HELP_STRING([--enable-stats],
    [enable multicore stats])])

AC_ARG_ENABLE([native-compiler],
  [AS_HELP_STRING([--disable-native-compiler],
    [do not build the native compiler])])

AC_ARG_ENABLE([flambda],
  [AS_HELP_STRING([--enable-flambda],
    [enable flambda optimizations])])

AC_ARG_ENABLE([flambda-invariants],
  [AS_HELP_STRING([--enable-flambda-invariants],
    [enable invariants checks in flambda])])

AC_ARG_WITH([target-bindir],
  [AS_HELP_STRING([--with-target-bindir],
    [location of binary programs on target system])])

AC_ARG_ENABLE([reserved-header-bits],
  [AS_HELP_STRING([--enable-reserved-header-bits=BITS],
  [reserve BITS (between 0 and 31) bits in block headers for profiling info])],
  [AS_CASE([$enable_reserved_header_bits],
    [0],
      [with_profinfo=false
      profinfo_width=0],
    [[[1-9]]|1[[0-9]]|2[[0-1]]],
      [with_profinfo=true
      profinfo_width="$enable_reserved_header_bits"],
    [AC_MSG_ERROR([invalid argument to --enable-reserved-header-bits])])])

AC_ARG_ENABLE([stdlib-manpages],
  [AS_HELP_STRING([--disable-stdlib-manpages],
    [do not build or install the library man pages])])

AC_ARG_ENABLE([warn-error],
  [AS_HELP_STRING([--enable-warn-error],
    [treat C compiler warnings as errors])])

AC_ARG_VAR([WINDOWS_UNICODE_MODE],
  [how to handle Unicode under Windows: ansi, compatible])

# There are two configure-time string safety options,
# --(enable|disable)-force-safe-string and
# DEFAULT_STRING=safe|unsafe that
# interact with a compile-time (un)safe-string option.
#
# If --enable-force-safe-string is set at configure time, then the compiler
# will always enforce that string and bytes are distinct: the
# compile-time -unsafe-string option is disabled. This lets us
# assume pervasive string immutability, for code optimizations and
# in the C layer.
#
# If --disable-force-safe-string is set at configure-time, the compiler
# will use the compile-time (un)safe-string option to decide whether
# string and bytes are compatible on a per-file basis. The
# configuration variable DEFAULT_STRING=safe|unsafe decides which
# setting will be chosen by default, if no compile-time option is
# explicitly passed.
#
# The configure-time behavior of OCaml 4.05 and older was equivalent
# to --disable-force-safe-string DEFAULT_STRING=unsafe. With OCaml 4.06
# and older was equivalent to --disable-force-safe-string DEFAULT_STRING=safe.
# With OCaml 4.10 and later use --enable-force-safe-string DEFAULT_STRING=safe.
# We expect the --disable-force-safe-string and DEFAULT_STRING=unsafe options
# to be removed in the future.

AC_ARG_ENABLE([force-safe-string],
  [AS_HELP_STRING([--disable-force-safe-string],
    [do not force strings to be safe])])

AC_ARG_VAR([DEFAULT_STRING],
  [whether strings should be safe (default) or unsafe])

AC_ARG_ENABLE([flat-float-array],
  [AS_HELP_STRING([--disable-flat-float-array],
    [do not use flat float arrays])])

AC_ARG_ENABLE([function-sections],
  [AS_HELP_STRING([--disable-function-sections],
    [do not emit each function in a separate section])],
  [],
  [enable_function_sections=auto])

AC_ARG_WITH([afl],
  [AS_HELP_STRING([--with-afl],
    [use the AFL fuzzer])])

AS_IF([test x"$enable_unix_lib" = "xno"],
  [AS_IF([test x"$enable_debugger" = "xyes"],
    [AC_MSG_ERROR([replay debugger requires the unix library])],
    [enable_debugger="no"])
   AS_IF([test x"$enable_bigarray_lib" = "xyes"],
    [AC_MSG_ERROR([legacy bigarray library requires the unix library])])])

AS_IF([test x"$enable_unix_lib" = "xno" -o x"$enable_str_lib" = "xno"],
  [AS_IF([test x"$enable_ocamldoc" = "xyes"],
    [AC_MSG_ERROR([ocamldoc requires the unix and str libraries])],
    [enable_ocamldoc="no"
     with_camltex=""])],
  [with_camltex="true"])

# Initialization of libtool
# Allow the MSVC linker to be found even if ld isn't installed.
# User-specified LD still takes precedence.
AC_CHECK_TOOLS([LD],[ld link])
# libtool expects host_os=mingw for native Windows
old_host_os=$host_os
AS_IF([test x"$host_os" = "xwindows"],[host_os=mingw])
LT_INIT
host_os=$old_host_os

AS_CASE([$host],
  [*-pc-windows],
    [AC_CHECK_TOOLS(
      [DEP_CC],
      [$DEP_CC gcc cc x86_64-w64-mingw32-gcc i686-w64-mingw32-gcc],
      [false])],
  [DEP_CC="$CC"])

AS_CASE([$enable_dependency_generation],
  [yes],
    [AS_IF([test "$DEP_CC" = "false"],
      [AC_MSG_ERROR(m4_normalize([The MSVC ports cannot generate dependency
        information. Install gcc (or another CC-like compiler)]))],
      [compute_deps=true])],
  [no], [compute_deps=false],
  [AS_IF([test -e .git],
    [AS_IF([test "$DEP_CC" = "false"],
      [compute_deps=false],
      [compute_deps=true])],
    [compute_deps=false])])

# Extracting information from libtool's configuration
AS_IF([test -n "$RANLIB" ],
  [RANLIBCMD="$RANLIB"],
  [RANLIB="$AR rs"; RANLIBCMD=""]
)

AS_CASE([$host],
  # In config/Makefile.mingw*, we had:
  # TARGET=i686-w64-mingw32 and x86_64-w64-mingw32
  # TOOLPREF=$(TARGET)-
  # ARCMD=$(TOOLPREF)ar
  # RANLIB=$(TOOLPREF)ranlib
  # RANLIBCMD=$(TOOLPREF)ranlib
  # However autoconf and libtool seem to use ar and ranlib
  # So we let them do, at the moment
  [*-pc-windows],
    [
      libext=lib
      AR=""; RANLIB=echo; RANLIBCMD=""
      AS_IF([test "$host_cpu" = "x86_64" ],
        [machine="-machine:AMD64 "],
        [machine=""])
      mklib="link -lib -nologo $machine /out:\$(1) \$(2)"
    ],
  [
    mklib="rm -f \$(1) && ${AR} rc \$(1) \$(2) && ${RANLIB} \$(1)"
  ])

## Find vendor of the C compiler
OCAML_CC_VENDOR

# Determine how to call the C preprocessor directly.
# Most of the time, calling the C preprocessor through the C compiler is
# desirable and even important.
# In some cases, though, we want to use the C preprocessor only to
# expand macros. In such cases, it is much more convenient to be able
# to invoke it directly rather than through the C compiler, for instance
# because, when invoked directly, the C preprocessor does not require
# to be invoked on a file with a '.c' extension
# We thus figure out how to invoke the C preprocessor directly but
# let the CPP variable untouched, except for the MSVC port where we set it
# manually to make sure the backward compatibility is preserved
AS_CASE([$ocaml_cv_cc_vendor],
  [xlc-*],
    [CPP="$CC -E -qnoppline"], # suppress incompatible XLC line directives
  [msvc-*],
    [CPP="$CC -nologo -EP"];
#  TODO: why can we not use $CPP in multicore, fix this?
  [CPP="$CC -E -P"])

# Libraries to build depending on the host

AS_CASE([$host],
  [*-*-mingw32|*-pc-windows],
    [unix_or_win32="win32"
    unixlib="win32unix"
    ],
  [unix_or_win32="unix"
  unixlib="unix"])
AS_CASE([$host],
  [*-*-cygwin*|*-*-mingw32|*-pc-windows],
    [exeext=".exe"],
  [exeext=''])

otherlibraries="dynlink"
AS_IF([test x"$enable_unix_lib" != "xno"],
  [AS_IF([test x"$enable_bigarray_lib" != "xno"],
    [otherlibraries="$otherlibraries $unixlib bigarray"],
    [otherlibraries="$otherlibraries $unixlib"])])
AS_IF([test x"$enable_str_lib" != "xno"],
  [otherlibraries="$otherlibraries str"])

# Checks for system services

## Test whether #! scripts are supported
## TODO: have two values, one for host and one for target
AC_SYS_INTERPRETER

long_shebang=false
AS_IF(
  [test "x$interpval" = "xyes"],
    [AS_CASE([$host],
      [*-cygwin|*-*-mingw32|*-pc-windows],
        [shebangscripts=false],
      [shebangscripts=true
       prev_exec_prefix="$exec_prefix"
       AS_IF([test "x$exec_prefix" = "xNONE"],[exec_prefix="$prefix"])
       eval "expanded_bindir=\"$bindir\""
       exec_prefix="$prev_exec_prefix"
       # Assume maximum shebang is 128 chars; less #!, /ocamlrun, an optional
       # 1 char suffix and the \0 leaving 115 characters
       AS_IF([test "${#expanded_bindir}" -gt 115],[long_shebang=true])
      ]
    )],
  [shebangscripts=false]
)

# Are we building a cross-compiler

AS_IF(
  [test x"$host" = x"$target"],
    [cross_compiler=false],
    [cross_compiler=true])

# Checks for programs

## Check for the C compiler: done by libtool
## AC_PROG_CC

## Check for C99 support: done by libtool
## AC_PROG_CC_C99

## Determine which flags to use for the C compiler

AS_CASE([$ocaml_cv_cc_vendor],
  [xlc-*],
    [outputobj='-o $(EMPTY)'
    warn_error_flag=''
    cc_warnings='-qflag=i:i'], # all warnings enabled
  [msvc-*],
    [outputobj='-Fo'
    warn_error_flag='-WX'
<<<<<<< HEAD
    gcc_warnings=''],
  [outputobj='-o $(EMPTY)'
  warn_error_flag='-Werror'
  gcc_warnings='-Wall -Wdeclaration-after-statement'])

AS_CASE([$enable_warn_error,AC_PACKAGE_VERSION],
  [yes,*|,*+dev*|,*+multicore*],
    [gcc_warnings="$gcc_warnings $warn_error_flag"])
=======
    cc_warnings=''],
  [outputobj='-o $(EMPTY)'
  warn_error_flag='-Werror'
  cc_warnings='-Wall -Wdeclaration-after-statement'])

AS_CASE([$enable_warn_error,AC_PACKAGE_VERSION],
  [yes,*|,*+dev*],
    [cc_warnings="$cc_warnings $warn_error_flag"])
>>>>>>> c2419855

# We select high optimization levels, provided we can turn off:
# - strict type-based aliasing analysis (too risky for the OCaml runtime)
# - strict no-overflow conditions on signed integer arithmetic
#   (the OCaml runtime assumes Java-style behavior of signed integer arith.)
# Concerning optimization level, -O3 is somewhat risky, so take -O2.
# Concerning language version, gnu99 is ISO C99 plus GNU extensions
# that are often used in standard headers.  Older GCC versions
# defaults to gnu89, which is not C99.  Clang defaults to gnu99 or
# gnu11, which is fine.

# Note: the vendor macro can not recognize MinGW because it calls the
# C preprocessor directly so no compiler specific macro like __MING32__
# is defined. We thus catch MinGW first by looking at host and examine
# the vendor only as a fall-back. We could put tis part of the logic
# in the macro itself, too
AS_CASE([$host],
  [*-*-mingw32],
    [AS_CASE([$ocaml_cv_cc_vendor],
      [gcc-[[01234]]-*],
        [AC_MSG_ERROR(m4_normalize([This version of Mingw GCC is too old.
          Please use GCC version 5 or above.]))],
      [gcc-*],
        [internal_cflags="-Wno-unused $cc_warnings \
-fexcess-precision=standard"
        # TODO: see whether the code can be fixed to avoid -Wno-unused
        common_cflags="-O2 -fno-strict-aliasing -fwrapv -mms-bitfields"
        internal_cppflags='-DUNICODE -D_UNICODE'
        internal_cppflags="$internal_cppflags -DWINDOWS_UNICODE="
        internal_cppflags="${internal_cppflags}\$(WINDOWS_UNICODE)"],
      [AC_MSG_ERROR([Unsupported C compiler for a Mingw build])])],
  [AS_CASE([$ocaml_cv_cc_vendor],
    [clang-*],
      [common_cflags="-O2 -fno-strict-aliasing -fwrapv";
      internal_cflags="$cc_warnings -fno-common"],
    [gcc-[[012]]-*],
      # Some versions known to miscompile OCaml, e,g, 2.7.2.1, some 2.96.
      # Plus: C99 support unknown.
      [AC_MSG_ERROR(m4_normalize([This version of GCC is too old.
        Please use GCC version 4.2 or above.]))],
    [gcc-3-*|gcc-4-[[01]]],
      # No -fwrapv option before GCC 3.4.
      # Known problems with -fwrapv fixed in 4.2 only.
      [AC_MSG_WARN(m4_normalize([This version of GCC is rather old.
        Reducing optimization level."]));
      AC_MSG_WARN([Consider using GCC version 4.2 or above.]);
      common_cflags="-std=gnu99 -O";
      internal_cflags="$cc_warnings"],
    [gcc-4-[[234]]],
      # No -fexcess-precision option before GCC 4.5
      [common_cflags="-std=gnu99 -O2 -fno-strict-aliasing -fwrapv \
-fno-builtin-memcmp";
      internal_cflags="$cc_warnings"],
    [gcc-4-*],
      [common_cflags="-std=gnu99 -O2 -fno-strict-aliasing -fwrapv \
-fno-builtin-memcmp";
      internal_cflags="$cc_warnings -fexcess-precision=standard"],
    [gcc-*],
      [common_cflags="-O2 -fno-strict-aliasing -fwrapv";
      internal_cflags="$cc_warnings -fno-common \
-fexcess-precision=standard"],
    [msvc-*],
<<<<<<< HEAD
      [common_cflags="-nologo -O2 -Gy- -MD $gcc_warnings"
=======
      [common_cflags="-nologo -O2 -Gy- -MD $cc_warnings"
>>>>>>> c2419855
      common_cppflags="-D_CRT_SECURE_NO_DEPRECATE"
      internal_cppflags='-DUNICODE -D_UNICODE'
      internal_cppflags="$internal_cppflags -DWINDOWS_UNICODE="
      internal_cppflags="${internal_cppflags}\$(WINDOWS_UNICODE)"],
    [xlc-*],
      [common_cflags="-O5 -qtune=balanced -qnoipa -qinline $CFLAGS";
      internal_cflags="$cc_warnings"],
    [common_cflags="-O"])])

internal_cppflags="-DCAML_NAME_SPACE $internal_cppflags"

# Enable SSE2 on x86 mingw to avoid using 80-bit registers.
AS_CASE([$host],
  [i686-*-mingw32],
    [internal_cflags="$internal_cflags -mfpmath=sse -msse2"])

# Use 64-bit file offset if possible
# See also AC_SYS_LARGEFILE
# Problem: flags are added to CC rather than CPPFLAGS
AS_CASE([$host],
  [*-*-mingw32|*-pc-windows], [],
  [common_cppflags="$common_cppflags -D_FILE_OFFSET_BITS=64"])

# Adjust according to target

# On Windows we do not take $enable_shared because it does not seem
# to work. This should be better understood later
#AS_CASE([$target],
#  [*-pc-windows],
#    [enable_shared=yes])

AS_IF([test x"$enable_shared" = "xno"],[with_sharedlibs=false])

AS_CASE([$CC,$host],
  [*,*-*-darwin*],
    [mkexe="$mkexe -Wl,-no_compact_unwind";
    AC_DEFINE([HAS_ARCH_CODE32], [1])],
  [*,*-*-haiku*], [mathlib=""],
  [*,*-*-cygwin*],
    [AS_CASE([$target],
      [i686-*], [flavor=cygwin],
      [x86_64-*], [flavor=cygwin64],
      [AC_MSG_ERROR([unknown cygwin variant])])
    common_cppflags="$common_cppflags -U_WIN32"
    AS_IF([$with_sharedlibs],
      [flexlink="flexlink -chain $flavor -merge-manifest -stack 16777216"
      flexdir=`$flexlink -where | tr -d '\015'`
      AS_IF([test -z "$flexdir"],
        [AC_MSG_WARN(
          [flexlink not found: native shared libraries won't be available.]
        )
        with_sharedlibs=false],
        [iflexdir="-I\"$flexdir\""
        mkexe="$flexlink -exe"
        mkexedebugflag="-link -g"]
      )]
    )
    AS_IF([! $with_sharedlibs],
      [mkexe="$mkexe -Wl,--stack,16777216"
      oc_ldflags="-Wl,--stack,16777216"]
    )
    ostype="Cygwin"],
  [*,*-*-mingw32],
    [AS_IF([$with_sharedlibs],
      [AS_CASE([$host],
        [i686-*-*], [flexdll_chain="mingw"],
        [x86_64-*-*], [flexdll_chain="mingw64"])
      flexlink="flexlink -chain $flexdll_chain -merge-manifest -stack 16777216"
      flexdir=`$flexlink -where | tr -d '\015'`
      AS_IF([test -z "$flexdir"], [flexdir='$(ROOTDIR)/flexdll'])
      iflexdir="-I\"$flexdir\""
      mkexedebugflag="-link -g"])
    ostype="Win32"
    toolchain="mingw"
    mkexe='$(FLEXLINK) -exe $(if $(OC_LDFLAGS),-link "$(OC_LDFLAGS)")'
    oc_ldflags='-municode'
    SO="dll"],
  [*,*-pc-windows],
    [toolchain=msvc
    ostype="Win32"
    mkexe='$(FLEXLINK) -exe $(if $(OC_LDFLAGS),-link "$(OC_LDFLAGS)")'
    oc_ldflags='/ENTRY:wmainCRTStartup'
    AS_CASE([$host],
      [i686-pc-windows], [flexdll_chain=msvc],
      [x86_64-pc-windows], [flexdll_chain=msvc64])
    AS_IF([$with_sharedlibs],
      [flexlink="flexlink -chain $flexdll_chain -merge-manifest -stack 16777216"
      flexdir=`$flexlink -where | tr -d '\015'`
      AS_IF([test -z "$flexdir"], [flexdir='$(ROOTDIR)/flexdll'])
      iflexdir="-I\"$flexdir\""
      mkexedebugflag=''])],
  [*,x86_64-*-linux*],
    AC_DEFINE([HAS_ARCH_CODE32], [1]),
  [xlc*,powerpc-ibm-aix*],
    [mkexe="$mkexe "
     oc_ldflags="-brtl -bexpfull"
    AC_DEFINE([HAS_ARCH_CODE32], [1])],
  [gcc*,powerpc-*-linux*],
    [oc_ldflags="-mbss-plt"],
)


## Program to use to install files
AC_PROG_INSTALL

# Checks for libraries

## Mathematical library
AC_CHECK_LIB([m],[cos])

AS_IF([test "x$ac_cv_lib_m_cos" = xyes ], [mathlib="-lm"], [mathlib=""])

# Checks for header files

AC_CHECK_HEADER([math.h])
AC_CHECK_HEADERS([unistd.h],[AC_DEFINE([HAS_UNISTD])])
AC_CHECK_HEADER([stdint.h],[AC_DEFINE([HAS_STDINT_H])])
AC_CHECK_HEADER([sys/shm.h],[AC_DEFINE([HAS_SYS_SHM_H])])
AC_CHECK_HEADER([dirent.h], [AC_DEFINE([HAS_DIRENT])], [],
  [#include <sys/types.h>])

AC_CHECK_HEADER([sys/select.h], [AC_DEFINE([HAS_SYS_SELECT_H])], [],
  [#include <sys/types.h>])

AC_CHECK_HEADER([stdatomic.h], [AC_DEFINE([HAS_STDATOMIC_H])])

# Checks for types

## off_t
AC_TYPE_OFF_T

# Checks for structures

# Checks for compiler characteristics

AC_CHECK_SIZEOF(int)
AC_CHECK_SIZEOF(long)
AC_CHECK_SIZEOF(long *)
AC_CHECK_SIZEOF(short)
AC_CHECK_SIZEOF(long long)

AS_IF(
  [test "x$ac_cv_sizeof_long_p" = "x4" ],
    [bits=32; arch64=false],
  [test "x$ac_cv_sizeof_long_p" = "x8" ],
    [bits=64; arch64=true
    AC_DEFINE([ARCH_SIXTYFOUR], [1])],
  [AC_MSG_ERROR([Neither 32 nor 64 bits architecture.])]
)

AS_IF([test "x$ac_cv_sizeof_int" != "x4" && test "x$ac_cv_sizeof_long" != "x4" \
       && test "x$ac_cv_sizeof_short" != "x4"],
  [AC_MSG_ERROR([Sorry, we can't find a 32-bit integer type.])]
)

AS_IF(
  [test "x$ac_cv_sizeof_long" != "x8" &&
   test "x$ac_cv_sizeof_long_long" != "x8"],
  [AC_MSG_ERROR([Sorry, we can't find a 64-bit integer type.])]
)

AC_DEFINE_UNQUOTED([SIZEOF_PTR], [$ac_cv_sizeof_long_p])
AC_DEFINE_UNQUOTED([SIZEOF_LONGLONG], [$ac_cv_sizeof_long_long])

AC_MSG_NOTICE([Target is a $bits bits architecture])

AC_C_BIGENDIAN(
  [
    AC_DEFINE([ARCH_BIG_ENDIAN], [1]),
    [endianness="be"]
  ],
  [endianness="le"],
  [AC_MSG_ERROR([could not determine endianness.])],
  [AC_MSG_ERROR([unable to handle universal endianness])]
)

AC_CHECK_ALIGNOF([double])
AC_CHECK_ALIGNOF([long])
AC_CHECK_ALIGNOF([long long])

AS_IF([! $arch64],
  [AS_CASE([$target_cpu],
    [i686], [],
    [AS_IF([test "$ac_cv_alignof_double" -gt 4],
      [AC_DEFINE([ARCH_ALIGN_DOUBLE], [1])])
     AS_IF([test "x$ac_cv_sizeof_long" = "x8" &&
            test "$ac_cv_alignof_long" -gt 4],
      [AC_DEFINE([ARCH_ALIGN_INT64], [1])],
      [AS_IF([test "x$ac_cv_sizeof_long_long" = "x8" &&
              test "$ac_cv_alignof_long_long" -gt 4],
      [AC_DEFINE([ARCH_ALIGN_INT64], [1])])])
    ])])

# Shared library support

shared_libraries_supported=false
sharedlib_cflags=''
mksharedlib='shared-libs-not-available'
rpath=''
mksharedlibrpath=''
natdynlinkopts=""

AS_IF([test x"$enable_shared" != "xno"],
  [AS_CASE([$host],
    [*-apple-darwin*],
      [mksharedlib="$CC -shared -flat_namespace -undefined suppress \
                   -Wl,-no_compact_unwind"
      shared_libraries_supported=true],
    [*-*-mingw32],
      [mksharedlib='$(FLEXLINK)'
      mkmaindll='$(FLEXLINK) -maindll'
      shared_libraries_supported=$with_sharedlibs],
    [*-pc-windows],
      [mksharedlib='$(FLEXLINK)'
      mkmaindll='$(FLEXLINK) -maindll'
      shared_libraries_supported=$with_sharedlibs],
    [*-*-cygwin*],
      [mksharedlib="$flexlink"
      mkmaindll="$flexlink -maindll"
      shared_libraries_supported=true],
    [powerpc-ibm-aix*],
      [AS_CASE([$CC],
               [xlc*],
               [mksharedlib="$CC -qmkshrobj -G"
                shared_libraries_supported=true])],
    [[*-*-linux*|*-*-freebsd[3-9]*|*-*-freebsd[1-9][0-9]*\
    |*-*-openbsd*|*-*-netbsd*|*-*-dragonfly*|*-*-gnu*|*-*-haiku*]],
      [sharedlib_cflags="-fPIC"
       AS_CASE([$CC,$host],
           [gcc*,powerpc-*-linux*], [mksharedlib="$CC -shared -mbss-plt"],
           [mksharedlib="$CC -shared"])
      oc_ldflags="$oc_ldflags -Wl,-E"
      rpath="-Wl,-rpath,"
      mksharedlibrpath="-Wl,-rpath,"
      natdynlinkopts="-Wl,-E"
      shared_libraries_supported=true])])

AS_IF([test -z "$mkmaindll"], [mkmaindll=$mksharedlib])

# Configure native dynlink

natdynlink=false

AS_IF([test x"$enable_shared" != "xno"],
  [AS_CASE(["$host"],
    [*-*-cygwin*], [natdynlink=true],
    [*-*-mingw32], [natdynlink=true],
    [*-pc-windows], [natdynlink=true],
    [[i[3456]86-*-linux*]], [natdynlink=true],
    [[i[3456]86-*-gnu*]], [natdynlink=true],
    [[x86_64-*-linux*]], [natdynlink=true],
    [x86_64-*-darwin*], [natdynlink=true],
    [s390x*-*-linux*], [natdynlink=true],
    [powerpc*-*-linux*], [natdynlink=true],
    [i686-*-kfreebsd*], [natdynlink=true],
    [x86_64-*-kfreebsd*], [natdynlink=true],
    [x86_64-*-dragonfly*], [natdynlink=true],
    [[i[3456]86-*-freebsd*]], [natdynlink=true],
    [x86_64-*-freebsd*], [natdynlink=true],
    [[i[3456]86-*-openbsd*]], [natdynlink=true],
    [x86_64-*-openbsd*], [natdynlink=true],
    [[i[3456]86-*-netbsd*]], [natdynlink=true],
    [x86_64-*-netbsd*], [natdynlink=true],
    [i386-*-gnu0.3], [natdynlink=true],
    [[i[3456]86-*-haiku*]], [natdynlink=true],
    [arm*-*-linux*], [natdynlink=true],
    [arm*-*-freebsd*], [natdynlink=true],
    [earm*-*-netbsd*], [natdynlink=true],
    [aarch64-*-linux*], [natdynlink=true],
    [aarch64-*-freebsd*], [natdynlink=true],
    [riscv*-*-linux*], [natdynlink=true])])

# Try to work around the Skylake/Kaby Lake processor bug.
AS_CASE(["$CC,$host"],
  [*gcc*,x86_64-*|*gcc*,i686-*],
    [OCAML_CC_HAS_FNO_TREE_VRP
    AS_IF([$cc_has_fno_tree_vrp],
      [internal_cflags="$internal_cflags -fno-tree-vrp"])])

OCAML_CC_SUPPORTS_ALIGNED

## Check whether __attribute__((optimize("tree-vectorize")))) is supported
OCAML_CC_SUPPORTS_TREE_VECTORIZE

# Configure the native-code compiler

arch=none
model=default
system=unknown

AS_CASE([$host],
  [[i[3456]86-*-linux*]],
    [arch=i386; system=linux_elf],
  [[i[3456]86-*-*bsd*]],
    [arch=i386; system=bsd_elf],
  [[i[3456]86-*-haiku*]],
    [arch=i386; system=beos],
  [[i[3456]86-*-cygwin]],
    [arch=i386; system=cygwin],
  [[i[3456]86-*-gnu*]],
    [arch=i386; system=gnu],
  [[i[3456]86-*-mingw32]],
    [arch=i386; system=mingw],
  [i686-pc-windows],
    [arch=i386; system=win32],
  [x86_64-pc-windows],
    [arch=amd64; system=win64],
  [[powerpc64le*-*-linux*]],
    [arch=power; model=ppc64le; system=elf],
  [[powerpc*-*-linux*]],
    [arch=power; AS_IF([$arch64],[model=ppc64],[model=ppc]); system=elf],
  [[s390x*-*-linux*]],
    [arch=s390x; model=z10; system=elf],
  [armv6*-*-linux-gnueabihf],
    [arch=arm; model=armv6; system=linux_eabihf],
  [armv7*-*-linux-gnueabihf],
    [arch=arm; model=armv7; system=linux_eabihf],
  [armv8*-*-linux-gnueabihf],
    [arch=arm; model=armv8; system=linux_eabihf],
  [armv8*-*-linux-gnueabi],
    [arch=arm; model=armv8; system=linux_eabi],
  [armv7*-*-linux-gnueabi],
    [arch=arm; model=armv7; system=linux_eabi],
  [armv6t2*-*-linux-gnueabi],
    [arch=arm; model=armv6t2; system=linux_eabi],
  [armv6*-*-linux-gnueabi],
    [arch=arm; model=armv6; system=linux_eabi],
  [armv6*-*-freebsd*],
    [arch=arm; model=armv6; system=freebsd],
  [earmv6*-*-netbsd*],
    [arch=arm; model=armv6; system=netbsd],
  [earmv7*-*-netbsd*],
    [arch=arm; model=armv7; system=netbsd],
  [armv5te*-*-linux-gnueabi],
    [arch=arm; model=armv5te; system=linux_eabi],
  [armv5*-*-linux-gnueabi],
    [arch=arm; model=armv5; system=linux_eabi],
  [arm*-*-linux-gnueabihf],
    [arch=arm; system=linux_eabihf],
  [arm*-*-linux-gnueabi],
    [arch=arm; system=linux_eabi],
  [arm*-*-openbsd*],
    [arch=arm; system=bsd],
  [zaurus*-*-openbsd*],
    [arch=arm; system=bsd],
  [x86_64-*-linux*],
    [arch=amd64; system=linux],
  [x86_64-*-gnu*],
    [arch=amd64; system=gnu],
  [x86_64-*-dragonfly*],
    [arch=amd64; system=dragonfly],
  [x86_64-*-freebsd*],
    [arch=amd64; system=freebsd],
  [x86_64-*-netbsd*],
    [arch=amd64; system=netbsd],
  [x86_64-*-openbsd*],
    [arch=amd64; system=openbsd],
  [x86_64-*-darwin*],
    [arch=amd64; system=macosx],
  [x86_64-*-mingw32],
    [arch=amd64; system=mingw64],
  [aarch64-*-linux*],
    [arch=arm64; system=linux],
  [aarch64-*-freebsd*],
    [arch=arm64; system=freebsd],
  [x86_64-*-cygwin*],
    [arch=amd64; system=cygwin],
  [riscv64-*-linux*],
    [arch=riscv; model=riscv64; system=linux]
)

AS_IF([test x"$enable_native_compiler" = "xno"],
  [arch=none; model=default; system=unknown; native_compiler=false
  AC_MSG_NOTICE([the native compiler is disabled])],
  [native_compiler=true])

AS_IF([! $native_compiler], [natdynlink=false])

AS_IF([$natdynlink], [cmxs="cmxs"], [cmxs="cmx"])

AC_DEFINE_UNQUOTED([OCAML_OS_TYPE], ["$ostype"])

AC_CHECK_TOOL([DIRECT_LD],[ld])
AS_IF([test -z "$PARTIALLD"],
  # The string for PACKLD must be capable of being concatenated with the
  # output filename. Don't assume that all C compilers understand GNU -ofoo
  # form, so ensure that the definition includes a space at the end (which is
  # achieved using the $(EMPTY) expansion trick).
  [AS_CASE(["$arch,$CC,$system,$model"],
    [amd64,gcc*,macosx,*], [PACKLD='ld -r -arch x86_64 -o $(EMPTY)'],
    [amd64,gcc*,solaris,*], [PACKLD='ld -r -m elf_x86_64 -o $(EMPTY)'],
    [power,gcc*,elf,ppc], [PACKLD='ld -r -m elf32ppclinux -o $(EMPTY)'],
    [power,gcc*,elf,ppc64], [PACKLD='ld -r -m elf64ppc -o $(EMPTY)'],
    [power,gcc*,elf,ppc64le], [PACKLD='ld -r -m elf64lppc -o $(EMPTY)'],
    # For the Microsoft C compiler there must be no space at the end of the
    # string.
    [*,cl,*,*], [PACKLD="link -lib -nologo $machine -out:"],
    [PACKLD="$DIRECT_LD -r -o \$(EMPTY)"])],
  [PACKLD="$PARTIALLD -o \$(EMPTY)"])

AS_IF([test $arch != "none" && $arch64 ],
  [otherlibraries="$otherlibraries raw_spacetime_lib"])

# Disable PIE at link time when ocamlopt does not produce position-independent
# code and the system produces PIE executables by default and demands PIC
# object files to do so.
# This issue does not affect amd64 (x86_64) and s390x (Z systems),
# since ocamlopt produces PIC object files by default.
# Currently the problem is known for Alpine Linux on platforms other
# than amd64 and s390x (issue #7562), and probably affects all Linux
# distributions that use the musl standard library and dynamic loader.
# Other systems have PIE by default but can cope with non-PIC object files,
# e.g. Ubuntu >= 17.10 for i386, which uses the glibc dynamic loader.

AS_CASE([$arch],
  [amd64|s390x|none],
    # ocamlopt generates PIC code or doesn't generate code at all
    [],
  [AS_CASE([$host],
    [*-linux-musl],
       # Alpine and other musl-based Linux distributions
       [common_cflags="-no-pie $common_cflags"],
    [])])

# Assembler

AS_IF([test -n "$host_alias"], [toolpref="${host_alias}-"], [toolpref=""])

# We first compute default values for as and aspp
# If values have been given by the user then they take precedence over
# those just computed
# One may want to check whether the user provided values first
# and only compute values if none has been provided

AS_CASE(["$arch,$system"],
  [i386,win32],
    [default_as="ml -nologo -coff -Cp -c -Fo"],
  [amd64,win64],
    [default_as="ml64 -nologo -Cp -c -Fo"],
  [amd64,macosx],
    [AS_CASE([$ocaml_cv_cc_vendor],
      [clang-*],
        [default_as='clang -arch x86_64 -Wno-trigraphs -c'
        default_aspp='clang -arch x86_64 -Wno-trigraphs -c'],
      [default_as="${toolpref}as -arch x86_64"
      default_aspp="${toolpref}gcc -arch x86_64 -c"])],
  [amd64,solaris],
    [default_as="${toolpref}as --64"
    default_aspp="${toolpref}gcc -m64 -c"],
  [i386,solaris],
    [default_as="${toolpref}as"
    default_aspp="${toolpref}gcc -c"],
  [power,elf],
    [AS_CASE([$model],
      [ppc64le],
        [default_as="${toolpref}as -a64 -mpower8"
        default_aspp="${toolpref}gcc -m64 -mcpu=powerpc64le -c"],
      [ppc64],
        [default_as="${toolpref}as -a64 -mppc64"
        default_aspp="${toolpref}gcc -m64 -c"],
      [ppc],
        [default_as="${toolpref}as -mppc"
        default_aspp="${toolpref}gcc -m32 -c"])],
  [s390x,elf],
    [default_as="${toolpref}as -m 64 -march=$model"
    default_aspp="${toolpref}gcc -c -Wa,-march=$model"],
  [*,freebsd],
    [default_as="${toolpref}cc -c -Wno-trigraphs"
    default_aspp="${toolpref}cc -c -Wno-trigraphs"],
  [*,dragonfly],
    [default_as="${toolpref}as"
    default_aspp="${toolpref}cc -c"],
  [amd64,*|arm,*|arm64,*|i386,*|riscv,*],
    [AS_CASE([$ocaml_cv_cc_vendor],
      [clang-*], [default_as="${toolpref}clang -c -Wno-trigraphs"
                  default_aspp="${toolpref}clang -c -Wno-trigraphs"],
      [default_as="${toolpref}as"
      default_aspp="${toolpref}gcc -c"])])

AS_IF([test "$with_pic"],
  [fpic=true
  AC_DEFINE([CAML_WITH_FPIC])
  internal_cflags="$internal_cflags $sharedlib_cflags"
  default_aspp="$default_aspp $sharedlib_cflags"],
  [fpic=false])

AS_IF([test -z "$AS"], [AS="$default_as"])

AS_IF([test -z "$ASPP"], [ASPP="$default_aspp"])

# Checks for library functions

## Check the semantics of signal handlers
OCAML_SIGNAL_HANDLERS_SEMANTICS

## Check for C99 float ops

# Note: this was disabled on Windows but the autoconf-generated script
# does find the function it is looking for.
# however the fma test does not pass so we disable the feature
# for the moment, to be backward-compatible

AS_CASE([$host],
  [*-*-mingw32|*-pc-windows], [],
  [has_c99_float_ops=true
  AC_CHECK_FUNC([expm1], [], [has_c99_float_ops=false])
  AS_IF([$has_c99_float_ops],
    [AC_CHECK_FUNC([log1p], [], [has_c99_float_ops=false])])
  AS_IF([$has_c99_float_ops],
    [AC_CHECK_FUNC([hypot], [], [has_c99_float_ops=false])])
  AS_IF([$has_c99_float_ops],
    [AC_CHECK_FUNC([fma], [
      AS_CASE([$target],[x86_64-*-cygwin],[],[AC_DEFINE([HAS_WORKING_FMA])])],
      [has_c99_float_ops=false])])
  AS_IF([$has_c99_float_ops],
    [AC_CHECK_FUNC([copysign], [AC_DEFINE([HAS_C99_FLOAT_OPS])])])])

## getrusage
AC_CHECK_FUNC([getrusage], [AC_DEFINE([HAS_GETRUSAGE])])

## times
AC_CHECK_FUNC([times], [AC_DEFINE([HAS_TIMES])])

## secure_getenv and __secure_getenv

saved_CPPFLAGS="$CPPFLAGS"
CPPFLAGS="-D_GNU_SOURCE $CPPFLAGS"

AC_CHECK_FUNC([secure_getenv],
  [AC_DEFINE([HAS_SECURE_GETENV])],
  [AC_CHECK_FUNC([__secure_getenv], [AC_DEFINE([HAS___SECURE_GETENV])])])

CPPFLAGS="$saved_CPPFLAGS"

## issetugid

AC_CHECK_FUNC([issetugid], [AC_DEFINE([HAS_ISSETUGID])])

## Checking for monotonic clock source
## On Windows MSVC, QueryPerformanceCounter and QueryPerformanceFrequency
## are always available.
## On Unix platforms, we check for the appropriate POSIX feature-test macros.
## On MacOS clock_gettime's CLOCK_MONOTONIC flag is not actually monotonic.
## mach_timebase_info and mach_absolute_time are used instead.

AS_CASE([$host],
  [*-*-windows],
    [has_monotonic_clock=true],
  [*-apple-darwin*], [
    AC_CHECK_FUNCS([mach_timebase_info mach_absolute_time],
      [
        has_monotonic_clock=true
        AC_DEFINE([HAS_MACH_ABSOLUTE_TIME])
      ],
      [has_monotonic_clock=false])],
  [AC_COMPILE_IFELSE([AC_LANG_SOURCE([[
    #include <unistd.h>
    #include <time.h>
    int main(void)
    {
      #if !(defined(_POSIX_TIMERS) && defined(_POSIX_MONOTONIC_CLOCK)   \
         && _POSIX_MONOTONIC_CLOCK != (-1))
        #error "no monotonic clock source"
      #endif
        return 0;
     }
    ]])],
    [
      has_monotonic_clock=true
      AC_DEFINE([HAS_POSIX_MONOTONIC_CLOCK])
    ],
    [has_monotonic_clock=false])
  ]
)

# The instrumented runtime is built by default
# if the proper clock source is found.
# If asked via --enable-instrumented-runtime, configuration fails if the proper
# clock source is missing.
AS_IF([test "x$enable_instrumented_runtime" != "xno" ],
  [
    AS_CASE([$host],
    [*-*-windows],
      [instrumented_runtime=true],
    [*-apple-darwin*], [
      AS_CASE([$enable_instrumented_runtime,$has_monotonic_clock],
        [*,true],
          [instrumented_runtime=true],
        [yes,false], [
          AC_MSG_ERROR([Instrumented runtime support requested \
but no proper monotonic clock source was found.])
        ],
        [auto,false],
          [instrumented_runtime=false]
    )],
    [AC_SEARCH_LIBS([clock_gettime], [rt],
      [has_clock_gettime=true],
      [has_clock_gettime=false])
      AS_CASE(
        [$enable_instrumented_runtime,$has_clock_gettime,$has_monotonic_clock],
        [auto,false,*], [instrumented_runtime=false],
        [auto,*,false], [instrumented_runtime=false],
        [*,true,true],
          [
            instrumented_runtime=true
            AS_IF([test "x$ac_cv_search_clock_gettime" = "xnone required"],
              [instrumented_runtime_ldlibs=""],
              [instrumented_runtime_ldlibs=$ac_cv_search_clock_gettime]
            )
          ],
        [yes,false,*],
          [
           AC_MSG_ERROR([Instrumented runtime support requested \
but clock_gettime is missing.])
          ],
        [yes,*,false],
          [
           AC_MSG_ERROR([Instrumented runtime support requested \
but no proper monotonic clock source was found.])
          ]
      )]
    )]
)

## Sockets

## TODO: check whether the different libraries are really useful

sockets=false

AS_CASE([$host],
  [*-*-mingw32|*-pc-windows],
    [cclibs="$cclibs -lws2_32"
    sockets=true],
  [*-*-haiku],
    [cclibs="$cclibs -lnetwork"
    sockets=true],
  [
    AC_CHECK_FUNC([socket])
    AC_CHECK_FUNC([socketpair])
    AC_CHECK_FUNC([bind])
    AC_CHECK_FUNC([listen])
    AC_CHECK_FUNC([accept])
    AC_CHECK_FUNC([connect])
    sockets=true
  ]
)

AS_IF([$sockets], [AC_DEFINE([HAS_SOCKETS])])

## socklen_t in sys/socket.h

AC_CHECK_TYPE(
  [socklen_t],
  [AC_DEFINE([HAS_SOCKLEN_T])], [],
  [#include <sys/socket.h>])

AC_CHECK_FUNC([inet_aton], [AC_DEFINE([HAS_INET_ATON])])

## IPv6 support

ipv6=true

AC_CHECK_TYPE(
  [struct sockaddr_in6], [], [ipv6=false],
[
#include <sys/types.h>
#include <sys/socket.h>
#include <netinet/in.h>
]
)

AS_IF([$ipv6],
  [AC_CHECK_FUNC([getaddrinfo], [], [ipv6=false])])

AS_IF([$ipv6],
  [AC_CHECK_FUNC([getnameinfo], [], [ipv6=false])])

AS_IF([$ipv6],
  [AC_CHECK_FUNC([inet_pton], [], [ipv6=false])])

AS_IF([$ipv6],
  [AC_CHECK_FUNC([inet_ntop], [AC_DEFINE([HAS_IPV6])])])

AC_CHECK_FUNC([rewinddir], [AC_DEFINE([HAS_REWINDDIR])])

AC_CHECK_FUNC([lockf], [AC_DEFINE([HAS_LOCKF])])

AC_CHECK_FUNC([mkfifo], [AC_DEFINE([HAS_MKFIFO])])

AC_CHECK_FUNC([getcwd], [AC_DEFINE([HAS_GETCWD])])

## utime
## Note: this was defined in config/s-nt.h but the autoconf macros do not
# seem to detect it properly on Windows so we hardcode the definition
# of HAS_UTIME on Windows but this will probably need to be clarified
AS_CASE([$host],
  [*-*-mingw32|*-pc-windows], [AC_DEFINE([HAS_UTIME])],
  [AC_CHECK_HEADER([sys/types.h],
    [AC_CHECK_HEADER([utime.h],
      [AC_CHECK_FUNC([utime], [AC_DEFINE([HAS_UTIME])])])])])

AC_CHECK_FUNC([utimes], [AC_DEFINE([HAS_UTIMES])])

AC_CHECK_FUNC([fchmod],
  [AC_CHECK_FUNC([fchown], [AC_DEFINE([HAS_FCHMOD])])])

AC_CHECK_FUNC([truncate],
  [AC_CHECK_FUNC([ftruncate], [AC_DEFINE([HAS_TRUNCATE])])])

## select
AC_CHECK_FUNC([select],
  [AC_CHECK_TYPE([fd_set],
    [AC_DEFINE([HAS_SELECT])
    select=true], [select=false], [
#include <sys/types.h>
#include <sys/select.h>
  ])])

AC_CHECK_FUNC([nanosleep], [AC_DEFINE([HAS_NANOSLEEP])])

AC_CHECK_FUNC([symlink],
  [AC_CHECK_FUNC([readlink],
    [AC_CHECK_FUNC([lstat], [AC_DEFINE([HAS_SYMLINK])])])])

# wait
AC_CHECK_FUNC(
  [waitpid],
  [
    wait=true
    AC_DEFINE([HAS_WAITPID])
  ],
  [wait=false])

AC_CHECK_FUNC(
  [wait4],
  [
    has_wait=true
    AC_DEFINE([HAS_WAIT4])
  ])

## getgroups
AC_CHECK_FUNC([getgroups], [AC_DEFINE([HAS_GETGROUPS])])

## setgroups
AC_CHECK_FUNC([setgroups], [AC_DEFINE([HAS_SETGROUPS])])

## initgroups
AC_CHECK_FUNC([initgroups], [AC_DEFINE([HAS_INITGROUPS])])

## termios

AC_CHECK_HEADER([termios.h],
  [AC_CHECK_FUNC([tcgetattr],
    [AC_CHECK_FUNC([tcsetattr],
      [AC_CHECK_FUNC([tcsendbreak],
        [AC_CHECK_FUNC([tcflush],
          [AC_CHECK_FUNC([tcflow], [AC_DEFINE([HAS_TERMIOS])])])])])])])

## setitimer

AC_CHECK_FUNC([setitimer],
  [
    setitimer=true
    AC_DEFINE([HAS_SETITIMER])
  ],
  [setitimer=false])

## gethostname
# Note: detection fails on Windows so hardcoding the result
# (should be debugged later)
AS_CASE([$host],
  [*-*-mingw32|*-pc-windows], [AC_DEFINE([HAS_GETHOSTNAME])],
  [AC_CHECK_FUNC([gethostname], [AC_DEFINE([HAS_GETHOSTNAME])])])

## uname

AC_CHECK_HEADER([sys/utsname.h],
  [AC_CHECK_FUNC([uname], [AC_DEFINE([HAS_UNAME])])])

## gettimeofday

AC_CHECK_FUNC([gettimeofday],
  [
    gettimeofday=true
    AC_DEFINE([HAS_GETTIMEOFDAY])
  ],
  [gettimeofday=false])

## mktime

AC_CHECK_FUNC([mktime], [AC_DEFINE([HAS_MKTIME])])

## setsid

AS_CASE([$host],
  [*-cygwin|*-*-mingw32|*-pc-windows], [],
  [AC_CHECK_FUNC([setsid], [AC_DEFINE([HAS_SETSID])])])

## putenv

AC_CHECK_FUNC([putenv], [AC_DEFINE([HAS_PUTENV])])

## setenv and unsetenv

AC_CHECK_FUNC([setenv],
  [AC_CHECK_FUNC([unsetenv], [AC_DEFINE([HAS_SETENV_UNSETENV])])])

## newlocale() and <locale.h>
# Note: the detection fails on msvc so we hardcode the result
# (should be debugged later)
AS_CASE([$host],
  [*-pc-windows], [AC_DEFINE([HAS_LOCALE_H])],
  [AC_CHECK_HEADER([locale.h],
    [AC_CHECK_FUNC([newlocale],
      [AC_CHECK_FUNC([freelocale],
        [AC_CHECK_FUNC([uselocale], [AC_DEFINE([HAS_LOCALE_H])])])])])])

AC_CHECK_HEADER([xlocale.h],
  [AC_CHECK_FUNC([newlocale],
    [AC_CHECK_FUNC([freelocale],
      [AC_CHECK_FUNC([uselocale], [AC_DEFINE([HAS_XLOCALE_H])])])])])

## strtod_l
# Note: not detected on MSVC so hardcoding the result
# (should be debugged later)
AS_CASE([$host],
  [*-pc-windows], [AC_DEFINE([HAS_STRTOD_L])],
  [AC_CHECK_FUNC([strtod_l], [AC_DEFINE([HAS_STRTOD_L])])])

## shared library support
AS_IF([$shared_libraries_supported],
  [AS_CASE([$host],
    [*-*-mingw32|*-pc-windows],
      [supports_shared_libraries=$shared_libraries_supported; DLLIBS=""],
    [AC_CHECK_FUNC([dlopen],
      [supports_shared_libraries=true DLLIBS=""],
      [AC_CHECK_LIB([dl], [dlopen],
        [supports_shared_libraries=true DLLIBS="-ldl $DLLIBS"],
        [supports_shared_libraries=false])])])],
  [supports_shared_libraries=false])

AS_IF([$supports_shared_libraries],
  [AC_MSG_NOTICE([Dynamic loading of shared libraries is supported.])
  AC_DEFINE([SUPPORT_DYNAMIC_LINKING])],
  [AC_MSG_NOTICE([Dynamic loading of shared libraries is not supported.])])

## mmap

AC_CHECK_HEADER([sys/mman.h],
  [AC_CHECK_FUNC([mmap],
    [AC_CHECK_FUNC([munmap], [AC_DEFINE([HAS_MMAP])])])])

## pwrite

AC_CHECK_FUNC([pwrite], [AC_DEFINE([HAS_PWRITE])])

## -fdebug-prefix-map support by the C compiler
AS_CASE([$CC,$host],
  [*,*-*-mingw32], [cc_has_debug_prefix_map=false],
  [*,*-pc-windows], [cc_has_debug_prefix_map=false],
  [xlc*,powerpc-ibm-aix*], [cc_has_debug_prefix_map=false],
  [OCAML_CC_HAS_DEBUG_PREFIX_MAP])

## Does stat support nanosecond precision

AC_CHECK_MEMBER([struct stat.st_atim.tv_nsec],
  [stat_has_ns_precision=true
  AC_DEFINE([HAS_NANOSECOND_STAT], [1])],
  [],
  [
    AC_INCLUDES_DEFAULT
    #include <sys/stat.h>
  ])


AS_IF([! $stat_has_ns_precision],
  [AC_CHECK_MEMBER([struct stat.st_atimespec.tv_nsec],
    [stat_has_ns_precision=true
    AC_DEFINE([HAS_NANOSECOND_STAT], [2])],
    [],
    [
      AC_INCLUDES_DEFAULT
      #include <sys/stat.h>
    ])])

AS_IF([! $stat_has_ns_precision],
  [AC_CHECK_MEMBER([struct stat.st_atimensec],
    [stat_has_ns_precision=true
    AC_DEFINE([HAS_NANOSECOND_STAT], [3])],
    [],
    [
      AC_INCLUDES_DEFAULT
      #include <sys/stat.h>
    ])])

AS_IF([$stat_has_ns_precision],
  [AC_MSG_NOTICE([stat supports nanosecond precision])],
  [AC_MSG_NOTICE([stat does not support nanosecond precision])])

# Number of arguments of gethostbyname_r

AX_FUNC_WHICH_GETHOSTBYNAME_R

AS_CASE([$ac_cv_func_which_gethostbyname_r],
  [six], [AC_DEFINE([HAS_GETHOSTBYNAME_R],[6])],
  [five], [AC_DEFINE([HAS_GETHOSTBYNAME_R],[5])],
  [three], [AC_MSG_WARN([OCaml does not support this variant])])

# Number of arguments of gethostbyaddr_r

AX_FUNC_WHICH_GETHOSTBYADDR_R

AS_CASE([$ac_cv_func_which_gethostbyaddr_r],
  [eight], [AC_DEFINE([HAS_GETHOSTBYADDR_R],[8])],
  [seven], [AC_DEFINE([HAS_GETHOSTBYADDR_R],[7])])

## mkstemp

AC_CHECK_FUNC([mkstemp], [AC_DEFINE([HAS_MKSTEMP])])

## nice

AC_CHECK_FUNC([nice], [AC_DEFINE([HAS_NICE])])

## dup3

AC_CHECK_FUNC([dup3], [AC_DEFINE([HAS_DUP3])])

## pipe2

AC_CHECK_FUNC([pipe2], [AC_DEFINE([HAS_PIPE2])])

## accept4

AC_CHECK_FUNC([accept4], [AC_DEFINE([HAS_ACCEPT4])])

## getauxval

AC_CHECK_FUNC([getauxval], [AC_DEFINE([HAS_GETAUXVAL])])

## execvpe

AC_CHECK_FUNC([execvpe], [AC_DEFINE([HAS_EXECVPE])])

## posix_spawn

AC_CHECK_HEADER([spawn.h],
  [AC_CHECK_FUNC([posix_spawn],
    [AC_CHECK_FUNC([posix_spawnp], [AC_DEFINE([HAS_POSIX_SPAWN])])])])

## ffs or _BitScanForward

AC_CHECK_FUNC([ffs], [AC_DEFINE([HAS_FFS])])
AC_CHECK_FUNC([_BitScanForward], [AC_DEFINE([HAS_BITSCANFORWARD])])

## Determine whether the debugger should/can be built

AS_CASE([$enable_debugger],
  [no],
    [with_debugger=""
    AC_MSG_NOTICE([replay debugger disabled])],
  [AS_IF([$sockets],
    [with_debugger="ocamldebugger"
    AC_MSG_NOTICE([replay debugger supported])],
    [with_debugger=""
    AC_MSG_NOTICE([replay debugger not supported])])
  ])

## Should the runtime with debugging support be built
AS_CASE([$enable_debug_runtime],
  [no], [debug_runtime=false],
  [debug_runtime=true])

## Determine if system stack overflows can be detected

AC_MSG_CHECKING([whether stack overflows can be detected])

AS_CASE([$arch,$system],
  [i386,linux_elf|amd64,linux|amd64,macosx \
    |amd64,openbsd|i386,bsd_elf],
    [AC_DEFINE([HAS_STACK_OVERFLOW_DETECTION])
    AC_MSG_RESULT([yes])],
  [AC_MSG_RESULT([no])])

## Determine if the POSIX threads library is supported

AS_IF([test x"$enable_systhreads" = "xno"],
  [systhread_support=false
  AC_MSG_NOTICE([the Win32/POSIX threads library is disabled])],
  [AS_CASE([$host],
    [*-*-mingw32|*-pc-windows],
      [systhread_support=true
      otherlibraries="$otherlibraries systhreads"
      AC_MSG_NOTICE([the Win32 threads library is supported])],
    [AX_PTHREAD(
      [systhread_support=true
      otherlibraries="$otherlibraries systhreads"
      AS_CASE([$host],
        [*-*-solaris*], [pthread_link="-lpthread -lposix4"],
        [*-*-haiku*], [pthread_link=""],
        [pthread_link="-lpthread"])
      common_cppflags="$common_cppflags -D_REENTRANT"
      AC_MSG_NOTICE([the POSIX threads library is supported])
      saved_CFLAGS="$CFLAGS"
      saved_LIBS="$LIBS"
      CFLAGS="$CFLAGS $PTHREAD_CFLAGS"
      LIBS="$LIBS $pthread_link"
      AC_CHECK_FUNC([sigwait], [AC_DEFINE([HAS_SIGWAIT])])
      LIBS="$saved_LIBS"
      CFLAGS="$saved_CFLAGS"],
      [AS_IF([test x"$enable_systhreads" = "xyes"],
        [AC_MSG_ERROR([the POSIX thread library is not available])],
        [systhread_support=false
        AC_MSG_NOTICE([the POSIX threads library is not supported])])])])])

## BFD (Binary File Description) library

bfd_cppflags=""
bfd_ldflags=""
bfd_ldlibs=""

AS_IF([test x"$with_bfd" != "xno"],
  [bfd_available=false
  AS_CASE([$host],
    [x86_64-*-darwin*],
      [AS_IF([test -z "$BFD_INCLUDE_DIR"],
        [BFD_INCLUDE_DIR="/opt/local/include"])
      AS_IF([test -z "$BFD_LIB_DIR"],
        [BFD_LIB_DIR="/opt/local/lib"])],
    [*-*-openbsd*|*-*-freebsd*],
      [AS_IF([test -z "$BFD_INCLUDE_DIR"],
        [BFD_INCLUDE_DIR="/usr/local/include"])
      AS_IF([test -z "$BFD_LIB_DIR"],
        [BFD_LIB_DIR="/usr/local/lib"])])
  AS_IF([test -n "$BFD_INCLUDE_DIR"],
    [bfd_cppflags="-I$BFD_INCLUDE_DIR"])
  AS_IF([test -n "$BFD_LIB_DIR"],
    [bfd_ldflags="-L$BFD_LIB_DIR"])
  SAVED_CPPFLAGS="$CPPFLAGS"
  SAVED_LDFLAGS="$LDFLAGS"
  CPPFLAGS="$CPPFLAGS $bfd_cppflags"
  LDFLAGS="$LDFLAGS $bfd_ldflags"
  AC_CHECK_HEADER([bfd.h],
    [bfd_ldlibs=""
    AC_CHECK_LIB([bfd], [bfd_openr], [bfd_ldlibs="-lbfd"])
    AS_IF([test -z "$bfd_ldlibs"],
      [unset ac_cv_lib_bfd_bfd_openr
      AC_CHECK_LIB([bfd], [bfd_openr],
        [bfd_ldlibs="-lbfd $DLLIBS"], [], [$DLLIBS])])
    AS_IF([test -z "$bfd_ldlibs"],
      [unset ac_cv_lib_bfd_bfd_openr
      AC_CHECK_LIB([bfd], [bfd_openr],
        [bfd_ldlibs="-lbfd $DLLIBS -liberty"], [], [$DLLIBS -liberty])])
    AS_IF([test -z "$bfd_ldlibs"],
      [unset ac_cv_lib_bfd_bfd_openr
      AC_CHECK_LIB([bfd], [bfd_openr],
        [bfd_ldlibs="-lbfd $DLLIBS -liberty -lz"], [], [$DLLIBS -liberty -lz])])
    AS_IF([test -z "$bfd_ldlibs"],
      [unset ac_cv_lib_bfd_bfd_openr
      AC_CHECK_LIB([bfd], [bfd_openr],
        [bfd_ldlibs="-lbfd $DLLIBS -liberty -lz -lintl"], [],
        [$DLLIBS -liberty -lz -lintl])])
    AS_IF([test -n "$bfd_ldlibs"],
      [bfd_available=true
      AC_DEFINE([HAS_LIBBFD])])])
  AS_IF([! $bfd_available],
    [AS_IF([test x"$with_bfd" = "xyes"],
      [AC_MSG_ERROR([BFD library support requested but not available])],
      [bfd_cppflags=""
      bfd_ldflags=""
      AC_MSG_NOTICE(m4_normalize([
        BFD library not found, 'ocamlobjinfo' will be unable to display
        info on .cmxs files.
      ]))])])
  LDFLAGS="$SAVED_LDFLAGS"
  CPP_FLAGS="$SAVED_CPPFLAGS"],
  [AC_MSG_NOTICE(m4_normalize([
    Support for the BFD (Binary File Description) library disabled,
    'ocamlobjinfo' will be unable to display info on .cmxs files.
    ]))])

## Does the assembler support debug prefix map and CFI directives
as_has_debug_prefix_map=false
asm_cfi_supported=false
AS_IF([$native_compiler],
  [AS_CASE([$host],
    [*-*-mingw32|*-pc-windows], [],
    [OCAML_AS_HAS_DEBUG_PREFIX_MAP
    OCAML_AS_HAS_CFI_DIRECTIVES])])

## Frame pointers

AS_IF([test x"$enable_frame_pointers" = "xyes"],
  [AS_CASE(["$host,$CC"],
    [x86_64-*-linux*,gcc*|x86_64-*-linux*,clang*],
      [common_cflags="$common_cflags -g  -fno-omit-frame-pointer"
      frame_pointers=true
      AC_DEFINE([WITH_FRAME_POINTERS])
      AC_MSG_NOTICE([using frame pointers])],
    [AC_MSG_ERROR([frame pointers not supported on this platform])]
  )],
  [AC_MSG_NOTICE([not using frame pointers])
  frame_pointers=false])

## No naked pointers

AS_IF([test x"$enable_naked_pointers" = "xno" ],
  [AC_DEFINE([NO_NAKED_POINTERS])])

## Collect multicore stats

AS_IF([test x"$enable_stats" = "xyes" ],
  [AC_DEFINE([COLLECT_STATS])
  collect_stats=true],
  [collect_stats=false])

## Check for mmap support for huge pages and contiguous heap
OCAML_MMAP_SUPPORTS_HUGE_PAGES

# Spacetime profiling, including libunwind detection

# The number of bits used for profiling information is configurable here.
# The more bits used for profiling, the smaller will be Max_wosize.
# Note that PROFINFO_WIDTH must still be defined even if not configuring
# for Spacetime (see comment in runtime/caml/mlvalues.h on [Profinfo_hd]).
AC_MSG_CHECKING([whether to build spacetime])
AS_IF([test x"$enable_spacetime" != "xyes" ],
  [spacetime=false
  call_counts=true # as in original script but should probably be false
  libunwind_available=false
  libunwind_include_flags=
  libunwind_link_flags=
  AC_MSG_RESULT([no])],
  [AS_CASE([$arch],
    [amd64], [spacetime_supported=true],
    [spacetime_supported=false])
  AS_IF([$spacetime_supported],
    [AC_MSG_RESULT([yes])
    spacetime=true
    profinfo=true
    profinfo_width=26
    AC_DEFINE([WITH_SPACETIME])
    AS_IF([test x"$enable_call_counts" != "xno"],
      [call_counts=true
      AC_DEFINE([ENABLE_CALL_COUNTS])],
      [call_counts=false])
    AC_MSG_CHECKING([whether to use libunwind])
    AS_IF([test x"$with_libunwind" = "xno"],
      [AC_MSG_RESULT([disabled])],
      [AS_IF([test x"$with_libunwind" = "x"],
        [libunwind_requested=false
        AC_MSG_RESULT([if available])],
        [libunwind_requested=true
        AC_MSG_RESULT([requested])
        AS_IF([test x"$with_libunwind" != "xyes"],
          [AS_IF([test x"$LIBUNWIND_INCLUDE_DIR" = "x"],
            [LIBUNWIND_INCLUDE_DIR="$with_libunwind/include"])
          AS_IF([test x"$LIBUNWIND_LIB_DIR" = "x"],
            [LIBUNWIND_LIB_DIR="$with_libunwind/lib"])
          ])
        ])
      AS_IF([test "$system" = "macosx"],
        [AS_IF([test x"$LIBUNWIND_INCLUDE_DIR" != x -o \
                     x"$LIBUNWIND_LIB_DIR" != x],
          [AC_MSG_WARN(m4_normalize([
            On MacOSX, specifying paths for libunwind headers or libraries
            is strongly discouraged.  It is recommended to rely on the
            defaults provided by the configure script
          ]))])])

      AS_IF([test x"$LIBUNWIND_INCLUDE_DIR" != x],
        [libunwind_include_flags="-I$LIBUNWIND_INCLUDE_DIR"],
        [libunwind_include_flags=""])

      AS_CASE(["$system"],
        ["macosx"], [libunwind_link_flags="-framework System"],
        [libunwind_link_flags="-lunwind -lunwind-x86_64"])

      AS_IF([test x"$LIBUNWIND_LIB_DIR" != x],
        [libunwind_link_flags="-L$LIBUNWIND_LIB_DIR $libunwind_link_flags"])

      OCAML_CHECK_LIBUNWIND

      AS_IF([$libunwind_requested && ! $libunwind_available],
        [AC_MSG_ERROR([libunwind was requested but can not be found])])

        # We need unwinding information at runtime, but since we use
        # -no_compact_unwind, we also need -keep_dwarf_unwind otherwise
        # the OS X linker will chuck away the DWARF-like (.eh_frame)
        # information.  (Older versions of OS X don't provide this.)

        AS_IF([$libunwind_available && test x"$system" = "xmacosx"],
          [extra_flags="-Wl,-keep_dwarf_unwind"
          mkexe="$mkexe $extra_flags"
          mksharedlib="$mksharedlib $extra_flags"])])
    ],
    [AS_IF([test x"$enable_spacetime" = "xyes"],
      [AC_MSG_RESULT([requested but not supported])
      AC_MSG_ERROR([exiting])],
      [AC_MSG_RESULT([no])])
    ])
  ])

AC_DEFINE_UNQUOTED([PROFINFO_WIDTH], [$profinfo_width])
AS_IF([$profinfo], [AC_DEFINE([WITH_PROFINFO])])

AS_IF([test x"$enable_installing_bytecode_programs" = "xno"],
  [install_bytecode_programs=false],
  [install_bytecode_programs=true])

AS_IF([test x"$enable_installing_source_artifacts" = "xno"],
  [install_source_artifacts=false],
  [install_source_artifacts=true])

AS_IF([test x"$enable_ocamldoc" = "xno"],
  [ocamldoc=""],
  [ocamldoc=ocamldoc])

AS_CASE([$enable_ocamltest,AC_PACKAGE_VERSION],
  [yes,*|,*+dev*],[ocamltest='ocamltest'],
  [ocamltest=''])

AS_IF([test x"$enable_flambda" = "xyes"],
  [flambda=true
  AS_IF([test x"$enable_flambda_invariants" = "xyes"],
    [flambda_invariants=true],
    [flambda_invariants=false])],
  [flambda=false
  flambda_invariants=false])

AS_IF([test x"$enable_flat_float_array" = "xno"],
  [flat_float_array=false],
  [AC_DEFINE([FLAT_FLOAT_ARRAY])
  flat_float_array=true])

AS_IF([test x"$enable_function_sections" = "xno"],
  [function_sections=false],
  [AS_CASE([$arch],
    [amd64|i386|arm64], # not supported on arm32, see issue #9124.
     [AS_CASE([$target],
        [*-cygwin*|*-mingw*|*-windows|*-apple-darwin*],
          [function_sections=false;
           AC_MSG_NOTICE([No support for function sections on $target.])],
        [*],
          [AS_CASE([$ocaml_cv_cc_vendor],
            [gcc-[0123]-*|gcc-4-[01234567]],
              [function_sections=false;
              AC_MSG_NOTICE([Function sections are not
              supported in GCC prior to version 4.8.])],
            [clang-[012]-*|clang-3-[01234]],
              [function_sections=false;
              AC_MSG_NOTICE([Function sections are not supported
              in Clang prior to version 3.5.])],
            [gcc-*|clang-*],
              [function_sections=true;
              internal_cflags="$internal_cflags -ffunction-sections";
              AC_DEFINE([FUNCTION_SECTIONS])],
            [*],
              [function_sections=false;
              AC_MSG_NOTICE([Function sections are not supported by
              $ocaml_cv_cc_vendor.])])])],
    [function_sections=false]);
  AS_IF([test x"$function_sections" = "xfalse"],
    [AS_IF([test x"$enable_function_sections" = "xyes"],
      [AC_MSG_ERROR([Function sections are not supported.])],
      [AC_MSG_NOTICE([Disabling function sections.])])],
    [])])

AS_IF([test x"$with_afl" = "xyes"],
  [afl=true],
  [afl=false])

AS_IF([test x"$enable_force_safe_string" = "xno"],
  [force_safe_string=false],
  [AC_DEFINE([CAML_SAFE_STRING])
   force_safe_string=true])

AS_IF([test x"$DEFAULT_STRING" = "xunsafe"],
  [default_safe_string=false],
  [default_safe_string=true])

oc_cflags="$common_cflags $internal_cflags"
oc_cppflags="$common_cppflags $internal_cppflags"
ocamlc_cflags="$common_cflags $sharedlib_cflags"
ocamlc_cppflags="$common_cppflags"
cclibs="$cclibs $mathlib"

AS_CASE([$host],
  [*-*-mingw32],
    [bytecclibs="-lws2_32 -lversion"
    nativecclibs="-lws2_32 -lversion"],
  [*-pc-windows],
    [bytecclibs="advapi32.lib ws2_32.lib version.lib"
    nativecclibs="advapi32.lib ws2_32.lib version.lib"],
  [bytecclibs="$cclibs $DLLIBS $pthread_link $instrumented_runtime_ldlibs"
  nativecclibs="$cclibs $DLLIBS $pthread_link"])

AS_IF([test x"$libdir" = x'${exec_prefix}/lib'],
  [libdir="$libdir"/ocaml])

AS_IF([test x"$mandir" = x'${datarootdir}/man'],
  [mandir='${prefix}/man'])

AS_CASE([$host],
  [*-*-mingw32|*-pc-windows],
    [max_testsuite_dir_retries=1
    AS_CASE([$WINDOWS_UNICODE_MODE],
      [ansi],
        [windows_unicode=0],
      [compatible|""],
        [windows_unicode=1],
      [AC_MSG_ERROR([unexpected windows unicode mode])])],
  [max_testsuite_dir_retries=0
  windows_unicode=0])

# Define flexlink chain and flags correctly for the different Windows ports
AS_CASE([$host],
  [i686-w64-mingw32],
    [flexdll_chain='mingw'
    flexlink_flags="-chain $flexdll_chain -stack 16777216"],
  [x86_64-w64-mingw32],
    [flexdll_chain='mingw64'
    flexlink_flags="-chain $flexdll_chain -stack 33554432"],
  [i686-pc-windows],
    [flexdll_chain='msvc'
    flexlink_flags="-merge-manifest -stack 16777216"],
  [x86_64-pc-windows],
    [flexdll_chain='msvc64'
    flexlink_flags="-x64 -merge-manifest -stack 33554432"])

# Define default prefix correctly for the different Windows ports
AS_IF([test x"$prefix" = "xNONE"],
  [AS_CASE([$host],
    [i686-w64-mingw32], [prefix='C:/ocamlmgw'],
    [x86_64-w64-mingw32], [prefix='C:/ocamlmgw64'],
    [i686-pc-windows], [prefix='C:/ocamlms'],
    [x86_64-pc-windows], [prefix='C:/ocamlms64'])],
  [AS_IF([test x"$unix_or_win32" = "xwin32" \
          && test "$host_vendor-$host_os" != "$build_vendor-$build_os" ],
    [AS_CASE([$build],
      [*-pc-cygwin], [prefix=`cygpath -m "$prefix"`])])])

# Define a few macros that were defined in config/m-nt.h
# but whose value is not guessed properly by configure
# (all this should be understood and fixed)
AS_CASE([$host],
  [*-*-mingw32|*-pc-windows],
    [AC_DEFINE([HAS_BROKEN_PRINTF])
    AC_DEFINE([HAS_STRERROR])
    AC_DEFINE([HAS_IPV6])
    AC_DEFINE([HAS_NICE])])

AS_IF([test x"$enable_stdlib_manpages" != "xno"],
  [stdlib_manpages=true],[stdlib_manpages=false])

AC_OUTPUT<|MERGE_RESOLUTION|>--- conflicted
+++ resolved
@@ -574,25 +574,14 @@
   [msvc-*],
     [outputobj='-Fo'
     warn_error_flag='-WX'
-<<<<<<< HEAD
-    gcc_warnings=''],
-  [outputobj='-o $(EMPTY)'
-  warn_error_flag='-Werror'
-  gcc_warnings='-Wall -Wdeclaration-after-statement'])
-
-AS_CASE([$enable_warn_error,AC_PACKAGE_VERSION],
-  [yes,*|,*+dev*|,*+multicore*],
-    [gcc_warnings="$gcc_warnings $warn_error_flag"])
-=======
     cc_warnings=''],
   [outputobj='-o $(EMPTY)'
   warn_error_flag='-Werror'
   cc_warnings='-Wall -Wdeclaration-after-statement'])
 
 AS_CASE([$enable_warn_error,AC_PACKAGE_VERSION],
-  [yes,*|,*+dev*],
+  [yes,*|,*+dev*|,*+multicore*],
     [cc_warnings="$cc_warnings $warn_error_flag"])
->>>>>>> c2419855
 
 # We select high optimization levels, provided we can turn off:
 # - strict type-based aliasing analysis (too risky for the OCaml runtime)
@@ -655,11 +644,7 @@
       internal_cflags="$cc_warnings -fno-common \
 -fexcess-precision=standard"],
     [msvc-*],
-<<<<<<< HEAD
-      [common_cflags="-nologo -O2 -Gy- -MD $gcc_warnings"
-=======
       [common_cflags="-nologo -O2 -Gy- -MD $cc_warnings"
->>>>>>> c2419855
       common_cppflags="-D_CRT_SECURE_NO_DEPRECATE"
       internal_cppflags='-DUNICODE -D_UNICODE'
       internal_cppflags="$internal_cppflags -DWINDOWS_UNICODE="
