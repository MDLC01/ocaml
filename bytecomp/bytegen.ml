(**************************************************************************)
(*                                                                        *)
(*                                 OCaml                                  *)
(*                                                                        *)
(*             Xavier Leroy, projet Cristal, INRIA Rocquencourt           *)
(*                                                                        *)
(*   Copyright 1996 Institut National de Recherche en Informatique et     *)
(*     en Automatique.                                                    *)
(*                                                                        *)
(*   All rights reserved.  This file is distributed under the terms of    *)
(*   the GNU Lesser General Public License version 2.1, with the          *)
(*   special exception on linking described in the file LICENSE.          *)
(*                                                                        *)
(**************************************************************************)

(*  bytegen.ml : translation of lambda terms to lists of instructions. *)

open Misc
open Asttypes
open Primitive
open Types
open Lambda
open Switch
open Instruct

(**** Label generation ****)

let label_counter = ref 0

let new_label () =
  incr label_counter; !label_counter

(**** Operations on compilation environments. ****)

let empty_env =
  { ce_stack = Ident.empty; ce_heap = Ident.empty; ce_rec = Ident.empty }

(* Add a stack-allocated variable *)

let add_var id pos env =
  { ce_stack = Ident.add id pos env.ce_stack;
    ce_heap = env.ce_heap;
    ce_rec = env.ce_rec }

let rec add_vars idlist pos env =
  match idlist with
    [] -> env
  | id :: rem -> add_vars rem (pos + 1) (add_var id pos env)

(**** Examination of the continuation ****)

(* Return a label to the beginning of the given continuation.
   If the sequence starts with a branch, use the target of that branch
   as the label, thus avoiding a jump to a jump. *)

let label_code = function
    Kbranch lbl :: _ as cont -> (lbl, cont)
  | Klabel lbl :: _ as cont -> (lbl, cont)
  | cont -> let lbl = new_label() in (lbl, Klabel lbl :: cont)

(* Return a branch to the continuation. That is, an instruction that,
   when executed, branches to the continuation or performs what the
   continuation performs. We avoid generating branches to branches and
   branches to returns. *)

let rec make_branch_2 lbl n cont =
  function
    Kreturn m :: _ -> (Kreturn (n + m), cont)
  | Klabel _ :: c  -> make_branch_2 lbl n cont c
  | Kpop m :: c    -> make_branch_2 lbl (n + m) cont c
  | _              ->
      match lbl with
        Some lbl -> (Kbranch lbl, cont)
      | None     -> let lbl = new_label() in (Kbranch lbl, Klabel lbl :: cont)

let make_branch cont =
  match cont with
    (Kbranch _ as branch) :: _ -> (branch, cont)
  | (Kreturn _ as return) :: _ -> (return, cont)
  | Kraise k :: _ -> (Kraise k, cont)
  | Klabel lbl :: _ -> make_branch_2 (Some lbl) 0 cont cont
  | _ ->  make_branch_2 (None) 0 cont cont

(* Avoid a branch to a label that follows immediately *)

let branch_to label cont = match cont with
| Klabel label0::_ when label = label0 -> cont
| _ -> Kbranch label::cont

(* Discard all instructions up to the next label.
   This function is to be applied to the continuation before adding a
   non-terminating instruction (branch, raise, return) in front of it. *)

let rec discard_dead_code = function
    [] -> []
  | (Klabel _ | Krestart | Ksetglobal _) :: _ as cont -> cont
  | _ :: cont -> discard_dead_code cont

(* Check if we're in tailcall position *)

let rec is_tailcall = function
    Kreturn _ :: _ -> true
  | Klabel _ :: c -> is_tailcall c
  | Kpop _ :: c -> is_tailcall c
  | _ -> false

(* Add a Kpop N instruction in front of a continuation *)

let rec add_pop n cont =
  if n = 0 then cont else
    match cont with
      Kpop m :: cont -> add_pop (n + m) cont
    | Kreturn m :: cont -> Kreturn(n + m) :: cont
    | Kraise _ :: _ -> cont
    | _ -> Kpop n :: cont

(* Add the constant "unit" in front of a continuation *)

let add_const_unit = function
    (Kacc _ | Kconst _ | Kgetglobal _ | Kpush_retaddr _) :: _ as cont -> cont
  | cont -> Kconst const_unit :: cont

let rec push_dummies n k = match n with
| 0 -> k
| _ -> Kconst const_unit::Kpush::push_dummies (n-1) k


(**** Auxiliary for compiling "let rec" ****)

type rhs_kind =
  | RHS_block of int
  | RHS_floatblock of int
  | RHS_nonrec
  | RHS_function of int * int
;;

let rec check_recordwith_updates id e =
  match e with
  | Lsequence (Lprim ((Psetfield _ | Psetfloatfield _), [Lvar id2; _], _), cont)
      -> id2 = id && check_recordwith_updates id cont
  | Lvar id2 -> id2 = id
  | _ -> false
;;

let rec size_of_lambda env = function
  | Lvar id ->
      begin try Ident.find_same id env with Not_found -> RHS_nonrec end
  | Lfunction{params} as funct ->
      RHS_function (1 + IdentSet.cardinal(free_variables funct),
                    List.length params)
  | Llet (Strict, _k, id, Lprim (Pduprecord (kind, size), _, _), body)
    when check_recordwith_updates id body ->
      begin match kind with
      | Record_regular | Record_inlined _ -> RHS_block size
      | Record_unboxed _ -> assert false
      | Record_float -> RHS_floatblock size
      | Record_extension -> RHS_block (size + 1)
      end
  | Llet(_str, _k, id, arg, body) ->
      size_of_lambda (Ident.add id (size_of_lambda env arg) env) body
  | Lletrec(bindings, body) ->
      let env = List.fold_right
        (fun (id, e) env -> Ident.add id (size_of_lambda env e) env)
        bindings env
      in
      size_of_lambda env body
  | Lprim(Pmakeblock _, args, _) -> RHS_block (List.length args)
  | Lprim (Pmakearray ((Paddrarray|Pintarray), _), args, _) ->
      RHS_block (List.length args)
  | Lprim (Pmakearray (Pfloatarray, _), args, _) ->
      RHS_floatblock (List.length args)
  | Lprim (Pmakearray (Pgenarray, _), _, _) ->
     (* Pgenarray is excluded from recursive bindings by the
        check in Translcore.check_recursive_lambda *)
      RHS_nonrec
  | Lprim (Pduprecord ((Record_regular | Record_inlined _), size), _, _) ->
      RHS_block size
  | Lprim (Pduprecord (Record_unboxed _, _), _, _) ->
      assert false
  | Lprim (Pduprecord (Record_extension, size), _, _) ->
      RHS_block (size + 1)
  | Lprim (Pduprecord (Record_float, size), _, _) -> RHS_floatblock size
  | Levent (lam, _) -> size_of_lambda env lam
  | Lsequence (_lam, lam') -> size_of_lambda env lam'
  | _ -> RHS_nonrec

(**** Merging consecutive events ****)

let copy_event ev kind info repr =
  { ev_pos = 0;                   (* patched in emitcode *)
    ev_module = ev.ev_module;
    ev_loc = ev.ev_loc;
    ev_kind = kind;
    ev_info = info;
    ev_typenv = ev.ev_typenv;
    ev_typsubst = ev.ev_typsubst;
    ev_compenv = ev.ev_compenv;
    ev_stacksize = ev.ev_stacksize;
    ev_repr = repr }

let merge_infos ev ev' =
  match ev.ev_info, ev'.ev_info with
    Event_other, info -> info
  | info, Event_other -> info
  | _                 -> fatal_error "Bytegen.merge_infos"

let merge_repr ev ev' =
  match ev.ev_repr, ev'.ev_repr with
    Event_none, x -> x
  | x, Event_none -> x
  | Event_parent r, Event_child r' when r == r' && !r = 1 -> Event_none
  | Event_child r, Event_parent r' when r == r' -> Event_parent r
  | _, _          -> fatal_error "Bytegen.merge_repr"

let merge_events ev ev' =
  let (maj, min) =
    match ev.ev_kind, ev'.ev_kind with
    (* Discard pseudo-events *)
      Event_pseudo,  _                              -> ev', ev
    | _,             Event_pseudo                   -> ev,  ev'
    (* Keep following event, supposedly more informative *)
    | Event_before,  (Event_after _ | Event_before) -> ev',  ev
    (* Discard following events, supposedly less informative *)
    | Event_after _, (Event_after _ | Event_before) -> ev, ev'
  in
  copy_event maj maj.ev_kind (merge_infos maj min) (merge_repr maj min)

let weaken_event ev cont =
  match ev.ev_kind with
    Event_after _ ->
      begin match cont with
        Kpush :: Kevent ({ev_repr = Event_none} as ev') :: c ->
          begin match ev.ev_info with
            Event_return _ ->
              (* Weaken event *)
              let repr = ref 1 in
              let ev =
                copy_event ev Event_pseudo ev.ev_info (Event_parent repr)
              and ev' =
                copy_event ev' ev'.ev_kind ev'.ev_info (Event_child repr)
              in
              Kevent ev :: Kpush :: Kevent ev' :: c
          | _ ->
              (* Only keep following event, equivalent *)
              cont
          end
      | _ ->
          Kevent ev :: cont
      end
  | _ ->
      Kevent ev :: cont

let add_event ev =
  function
    Kevent ev' :: cont -> weaken_event (merge_events ev ev') cont
  | cont               -> weaken_event ev cont

(**** Compilation of a lambda expression ****)

let try_blocks = ref []  (* list of stack size for each nested try block *)

(* association staticraise numbers -> (lbl,size of stack, try_blocks *)

let sz_static_raises = ref []

let push_static_raise i lbl_handler sz =
  sz_static_raises := (i, (lbl_handler, sz, !try_blocks)) :: !sz_static_raises

let find_raise_label i =
  try
    List.assoc i !sz_static_raises
  with
  | Not_found ->
      Misc.fatal_error
        ("exit("^string_of_int i^") outside appropriated catch")

(* Will the translation of l lead to a jump to label ? *)
let code_as_jump l sz = match l with
| Lstaticraise (i,[]) ->
    let label,size,tb = find_raise_label i in
    if sz = size && tb == !try_blocks then
      Some label
    else
      None
| _ -> None

(* Function bodies that remain to be compiled *)

type function_to_compile =
  { params: Ident.t list;               (* function parameters *)
    body: lambda;                       (* the function body *)
    label: label;                       (* the label of the function entry *)
    free_vars: Ident.t list;            (* free variables of the function *)
    num_defs: int;            (* number of mutually recursive definitions *)
    rec_vars: Ident.t list;             (* mutually recursive fn names *)
    rec_pos: int }                      (* rank in recursive definition *)

let functions_to_compile  = (Stack.create () : function_to_compile Stack.t)

(* Name of current compilation unit (for debugging events) *)

let compunit_name = ref ""

(* Maximal stack size reached during the current function body *)

let max_stack_used = ref 0

let check_stack sz =
  if sz > !max_stack_used then max_stack_used := sz

(* Sequence of string tests *)


(* Translate a primitive to a bytecode instruction (possibly a call to a C
   function) *)

let comp_bint_primitive bi suff args =
  let pref =
    match bi with Pnativeint -> "caml_nativeint_"
                | Pint32 -> "caml_int32_"
                | Pint64 -> "caml_int64_" in
  Kccall(pref ^ suff, List.length args)

let comp_primitive p sz args =
  check_stack sz;
  match p with
    Pgetglobal id -> Kgetglobal id
  | Psetglobal id -> Ksetglobal id
  | Pintcomp cmp -> Kintcomp cmp
  | Pmakeblock(tag, _mut, _) -> Kmakeblock(List.length args, tag)
<<<<<<< HEAD
  | Pfield(n, _ptr, Immutable) -> Kgetfield n
  | Pfield(n, _ptr, Mutable) -> Kgetmutablefield n
=======
  | Pfield n -> Kgetfield n
  | Pfield_computed -> Kgetvectitem
>>>>>>> 0d68080b
  | Psetfield(n, _ptr, _init) -> Ksetfield n
  | Psetfield_computed(_ptr, _init) -> Ksetvectitem
  | Pfloatfield n -> Kgetfloatfield n
  | Psetfloatfield (n, _init) -> Ksetfloatfield n
  | Pduprecord _ -> Kccall("caml_obj_dup", 1)
  | Pccall p -> Kccall(p.prim_name, p.prim_arity)
  | Pperform ->
      check_stack (sz + 4);
      Kperform
  | Pnegint -> Knegint
  | Paddint -> Kaddint
  | Psubint -> Ksubint
  | Pmulint -> Kmulint
  | Pdivint _ -> Kdivint
  | Pmodint _ -> Kmodint
  | Pandint -> Kandint
  | Porint -> Korint
  | Pxorint -> Kxorint
  | Plslint -> Klslint
  | Plsrint -> Klsrint
  | Pasrint -> Kasrint
  | Poffsetint n -> Koffsetint n
  | Poffsetref n -> Koffsetref n
  | Pintoffloat -> Kccall("caml_int_of_float", 1)
  | Pfloatofint -> Kccall("caml_float_of_int", 1)
  | Pnegfloat -> Kccall("caml_neg_float", 1)
  | Pabsfloat -> Kccall("caml_abs_float", 1)
  | Paddfloat -> Kccall("caml_add_float", 2)
  | Psubfloat -> Kccall("caml_sub_float", 2)
  | Pmulfloat -> Kccall("caml_mul_float", 2)
  | Pdivfloat -> Kccall("caml_div_float", 2)
  | Pfloatcomp Ceq -> Kccall("caml_eq_float", 2)
  | Pfloatcomp Cneq -> Kccall("caml_neq_float", 2)
  | Pfloatcomp Clt -> Kccall("caml_lt_float", 2)
  | Pfloatcomp Cgt -> Kccall("caml_gt_float", 2)
  | Pfloatcomp Cle -> Kccall("caml_le_float", 2)
  | Pfloatcomp Cge -> Kccall("caml_ge_float", 2)
  | Pstringlength -> Kccall("caml_ml_string_length", 1)
  | Pbyteslength -> Kccall("caml_ml_bytes_length", 1)
  | Pstringrefs -> Kccall("caml_string_get", 2)
  | Pbytesrefs -> Kccall("caml_bytes_get", 2)
  | Pbytessets -> Kccall("caml_bytes_set", 3)
  | Pstringrefu | Pbytesrefu -> Kgetstringchar
  | Pbytessetu -> Ksetstringchar
  | Pstring_load_16(_) -> Kccall("caml_string_get16", 2)
  | Pstring_load_32(_) -> Kccall("caml_string_get32", 2)
  | Pstring_load_64(_) -> Kccall("caml_string_get64", 2)
  | Pstring_set_16(_) -> Kccall("caml_string_set16", 3)
  | Pstring_set_32(_) -> Kccall("caml_string_set32", 3)
  | Pstring_set_64(_) -> Kccall("caml_string_set64", 3)
  | Parraylength _ -> Kvectlength
  | Parrayrefs Pgenarray -> Kccall("caml_array_get", 2)
  | Parrayrefs Pfloatarray -> Kccall("caml_floatarray_get", 2)
  | Parrayrefs _ -> Kccall("caml_array_get_addr", 2)
  | Parraysets Pgenarray -> Kccall("caml_array_set", 3)
  | Parraysets Pfloatarray -> Kccall("caml_floatarray_set", 3)
  | Parraysets _ -> Kccall("caml_array_set_addr", 3)
  | Parrayrefu Pgenarray -> Kccall("caml_array_unsafe_get", 2)
  | Parrayrefu Pfloatarray -> Kccall("caml_floatarray_unsafe_get", 2)
  | Parrayrefu _ -> Kgetvectitem
  | Parraysetu Pgenarray -> Kccall("caml_array_unsafe_set", 3)
  | Parraysetu Pfloatarray -> Kccall("caml_floatarray_unsafe_set", 3)
  | Parraysetu _ -> Ksetvectitem
  | Pctconst c ->
     let const_name = match c with
       | Big_endian -> "big_endian"
       | Word_size -> "word_size"
       | Int_size -> "int_size"
       | Max_wosize -> "max_wosize"
       | Ostype_unix -> "ostype_unix"
       | Ostype_win32 -> "ostype_win32"
       | Ostype_cygwin -> "ostype_cygwin"
       | Backend_type -> "backend_type" in
     Kccall(Printf.sprintf "caml_sys_const_%s" const_name, 1)
  | Pisint -> Kisint
  | Pisout -> Kisout
  | Pbittest -> Kccall("caml_bitvect_test", 2)
  | Pbintofint bi -> comp_bint_primitive bi "of_int" args
  | Pintofbint bi -> comp_bint_primitive bi "to_int" args
  | Pcvtbint(Pint32, Pnativeint) -> Kccall("caml_nativeint_of_int32", 1)
  | Pcvtbint(Pnativeint, Pint32) -> Kccall("caml_nativeint_to_int32", 1)
  | Pcvtbint(Pint32, Pint64) -> Kccall("caml_int64_of_int32", 1)
  | Pcvtbint(Pint64, Pint32) -> Kccall("caml_int64_to_int32", 1)
  | Pcvtbint(Pnativeint, Pint64) -> Kccall("caml_int64_of_nativeint", 1)
  | Pcvtbint(Pint64, Pnativeint) -> Kccall("caml_int64_to_nativeint", 1)
  | Pnegbint bi -> comp_bint_primitive bi "neg" args
  | Paddbint bi -> comp_bint_primitive bi "add" args
  | Psubbint bi -> comp_bint_primitive bi "sub" args
  | Pmulbint bi -> comp_bint_primitive bi "mul" args
  | Pdivbint { size = bi } -> comp_bint_primitive bi "div" args
  | Pmodbint { size = bi } -> comp_bint_primitive bi "mod" args
  | Pandbint bi -> comp_bint_primitive bi "and" args
  | Porbint bi -> comp_bint_primitive bi "or" args
  | Pxorbint bi -> comp_bint_primitive bi "xor" args
  | Plslbint bi -> comp_bint_primitive bi "shift_left" args
  | Plsrbint bi -> comp_bint_primitive bi "shift_right_unsigned" args
  | Pasrbint bi -> comp_bint_primitive bi "shift_right" args
  | Pbintcomp(_, Ceq) -> Kccall("caml_equal", 2)
  | Pbintcomp(_, Cneq) -> Kccall("caml_notequal", 2)
  | Pbintcomp(_, Clt) -> Kccall("caml_lessthan", 2)
  | Pbintcomp(_, Cgt) -> Kccall("caml_greaterthan", 2)
  | Pbintcomp(_, Cle) -> Kccall("caml_lessequal", 2)
  | Pbintcomp(_, Cge) -> Kccall("caml_greaterequal", 2)
  | Pbigarrayref(_, n, _, _) -> Kccall("caml_ba_get_" ^ string_of_int n, n + 1)
  | Pbigarrayset(_, n, _, _) -> Kccall("caml_ba_set_" ^ string_of_int n, n + 2)
  | Pbigarraydim(n) -> Kccall("caml_ba_dim_" ^ string_of_int n, 1)
  | Pbigstring_load_16(_) -> Kccall("caml_ba_uint8_get16", 2)
  | Pbigstring_load_32(_) -> Kccall("caml_ba_uint8_get32", 2)
  | Pbigstring_load_64(_) -> Kccall("caml_ba_uint8_get64", 2)
  | Pbigstring_set_16(_) -> Kccall("caml_ba_uint8_set16", 3)
  | Pbigstring_set_32(_) -> Kccall("caml_ba_uint8_set32", 3)
  | Pbigstring_set_64(_) -> Kccall("caml_ba_uint8_set64", 3)
  | Pbswap16 -> Kccall("caml_bswap16", 1)
  | Pbbswap(bi) -> comp_bint_primitive bi "bswap" args
  | Pint_as_pointer -> Kccall("caml_int_as_pointer", 1)
  | Patomic_load -> Kccall("caml_atomic_load", 1)
  | Patomic_store -> Kccall("caml_atomic_store", 2);
  | Patomic_cas -> Kccall("caml_atomic_cas", 3);
  | _ -> fatal_error "Bytegen.comp_primitive"

let is_immed n = immed_min <= n && n <= immed_max

module Storer =
  Switch.Store
    (struct type t = lambda type key = lambda
      let compare_key = Pervasives.compare
      let make_key = Lambda.make_key end)

(* Compile an expression.
   The value of the expression is left in the accumulator.
   env = compilation environment
   exp = the lambda expression to compile
   sz = current size of the stack frame
   cont = list of instructions to execute afterwards
   Result = list of instructions that evaluate exp, then perform cont. *)

let rec comp_expr env exp sz cont =
  check_stack sz;
  match exp with
    Lvar id ->
      begin try
        let pos = Ident.find_same id env.ce_stack in
        Kacc(sz - pos) :: cont
      with Not_found ->
      try
        let pos = Ident.find_same id env.ce_heap in
        Kenvacc(pos) :: cont
      with Not_found ->
      try
        let ofs = Ident.find_same id env.ce_rec in
        Koffsetclosure(ofs) :: cont
      with Not_found ->
        fatal_error ("Bytegen.comp_expr: var " ^ Ident.unique_name id)
      end
  | Lconst cst ->
      Kconst cst :: cont
  | Lapply{ap_func = func; ap_args = args} ->
      let nargs = List.length args in
      if is_tailcall cont then begin
        comp_args env args sz
          (Kpush :: comp_expr env func (sz + nargs)
            (Kappterm(nargs, sz + nargs) :: discard_dead_code cont))
      end else begin
        if nargs < 4 then
          comp_args env args sz
            (Kpush :: comp_expr env func (sz + nargs) (Kapply nargs :: cont))
        else begin
          let (lbl, cont1) = label_code cont in
          Kpush_retaddr lbl ::
          comp_args env args (sz + 3)
            (Kpush :: comp_expr env func (sz + 3 + nargs)
                      (Kapply nargs :: cont1))
        end
      end
  | Lsend(kind, met, obj, args, _) ->
      let args = if kind = Cached then List.tl args else args in
      let nargs = List.length args + 1 in
      let getmethod, args' =
        if kind = Self then (Kgetmethod, met::obj::args) else
        match met with
          Lconst(Const_base(Const_int n)) -> (Kgetpubmet n, obj::args)
        | _ -> (Kgetdynmet, met::obj::args)
      in
      if is_tailcall cont then
        comp_args env args' sz
          (getmethod :: Kappterm(nargs, sz + nargs) :: discard_dead_code cont)
      else
        if nargs < 4 then
          comp_args env args' sz
            (getmethod :: Kapply nargs :: cont)
        else begin
          let (lbl, cont1) = label_code cont in
          Kpush_retaddr lbl ::
          comp_args env args' (sz + 3)
            (getmethod :: Kapply nargs :: cont1)
        end
  | Lfunction{params; body} -> (* assume kind = Curried *)
      let lbl = new_label() in
      let fv = IdentSet.elements(free_variables exp) in
      let to_compile =
        { params = params; body = body; label = lbl;
          free_vars = fv; num_defs = 1; rec_vars = []; rec_pos = 0 } in
      Stack.push to_compile functions_to_compile;
      comp_args env (List.map (fun n -> Lvar n) fv) sz
        (Kclosure(lbl, List.length fv) :: cont)
  | Llet(_str, _k, id, arg, body) ->
      comp_expr env arg sz
        (Kpush :: comp_expr (add_var id (sz+1) env) body (sz+1)
          (add_pop 1 cont))
  | Lletrec(decl, body) ->
      let ndecl = List.length decl in
      if List.for_all (function (_, Lfunction _) -> true | _ -> false)
                      decl then begin
        (* let rec of functions *)
        let fv =
          IdentSet.elements (free_variables (Lletrec(decl, lambda_unit))) in
        let rec_idents = List.map (fun (id, _lam) -> id) decl in
        let rec comp_fun pos = function
            [] -> []
          | (_id, Lfunction{params; body}) :: rem ->
              let lbl = new_label() in
              let to_compile =
                { params = params; body = body; label = lbl; free_vars = fv;
                  num_defs = ndecl; rec_vars = rec_idents; rec_pos = pos} in
              Stack.push to_compile functions_to_compile;
              lbl :: comp_fun (pos + 1) rem
          | _ -> assert false in
        let lbls = comp_fun 0 decl in
        comp_args env (List.map (fun n -> Lvar n) fv) sz
          (Kclosurerec(lbls, List.length fv) ::
            (comp_expr (add_vars rec_idents (sz+1) env) body (sz + ndecl)
                       (add_pop ndecl cont)))
      end else begin
        let decl_size =
          List.map (fun (id, exp) -> (id, exp, size_of_lambda Ident.empty exp)) decl in
        let rec comp_init new_env sz = function
          | [] -> comp_nonrec new_env sz ndecl decl_size
          | (id, _exp, RHS_floatblock blocksize) :: rem ->
              Kconst(Const_base(Const_int blocksize)) ::
              Kccall("caml_alloc_dummy_float", 1) :: Kpush ::
              comp_init (add_var id (sz+1) new_env) (sz+1) rem
          | (id, _exp, RHS_block blocksize) :: rem ->
              Kconst(Const_base(Const_int blocksize)) ::
              Kccall("caml_alloc_dummy", 1) :: Kpush ::
              comp_init (add_var id (sz+1) new_env) (sz+1) rem
          | (id, _exp, RHS_function (blocksize,arity)) :: rem ->
              Kconst(Const_base(Const_int arity)) ::
              Kpush ::
              Kconst(Const_base(Const_int blocksize)) ::
              Kccall("caml_alloc_dummy_function", 2) :: Kpush ::
              comp_init (add_var id (sz+1) new_env) (sz+1) rem
          | (id, _exp, RHS_nonrec) :: rem ->
              Kconst(Const_base(Const_int 0)) :: Kpush ::
              comp_init (add_var id (sz+1) new_env) (sz+1) rem
        and comp_nonrec new_env sz i = function
          | [] -> comp_rec new_env sz ndecl decl_size
          | (_id, _exp, (RHS_block _ | RHS_floatblock _ | RHS_function _))
            :: rem ->
              comp_nonrec new_env sz (i-1) rem
          | (_id, exp, RHS_nonrec) :: rem ->
              comp_expr new_env exp sz
                (Kassign (i-1) :: comp_nonrec new_env sz (i-1) rem)
        and comp_rec new_env sz i = function
          | [] -> comp_expr new_env body sz (add_pop ndecl cont)
          | (_id, exp, (RHS_block _ | RHS_floatblock _ | RHS_function _))
            :: rem ->
              comp_expr new_env exp sz
                (Kpush :: Kacc i :: Kccall("caml_update_dummy", 2) ::
                 comp_rec new_env sz (i-1) rem)
          | (_id, _exp, RHS_nonrec) :: rem ->
              comp_rec new_env sz (i-1) rem
        in
        comp_init env sz decl_size
      end
  | Lprim((Pidentity | Popaque | Pbytes_to_string | Pbytes_of_string), [arg], _)
    ->
      comp_expr env arg sz cont
  | Lprim(Pignore, [arg], _) ->
      comp_expr env arg sz (add_const_unit cont)
  | Lprim(Pdirapply, [func;arg], loc)
  | Lprim(Prevapply, [arg;func], loc) ->
      let exp = Lapply{ap_should_be_tailcall=false;
                       ap_loc=loc;
                       ap_func=func;
                       ap_args=[arg];
                       ap_inlined=Default_inline;
                       ap_specialised=Default_specialise} in
      comp_expr env exp sz cont
  | Lprim(Pnot, [arg], _) ->
      let newcont =
        match cont with
          Kbranchif lbl :: cont1 -> Kbranchifnot lbl :: cont1
        | Kbranchifnot lbl :: cont1 -> Kbranchif lbl :: cont1
        | _ -> Kboolnot :: cont in
      comp_expr env arg sz newcont
  | Lprim(Psequand, [exp1; exp2], _) ->
      begin match cont with
        Kbranchifnot lbl :: _ ->
          comp_expr env exp1 sz (Kbranchifnot lbl ::
            comp_expr env exp2 sz cont)
      | Kbranchif lbl :: cont1 ->
          let (lbl2, cont2) = label_code cont1 in
          comp_expr env exp1 sz (Kbranchifnot lbl2 ::
            comp_expr env exp2 sz (Kbranchif lbl :: cont2))
      | _ ->
          let (lbl, cont1) = label_code cont in
          comp_expr env exp1 sz (Kstrictbranchifnot lbl ::
            comp_expr env exp2 sz cont1)
      end
  | Lprim(Psequor, [exp1; exp2], _) ->
      begin match cont with
        Kbranchif lbl :: _ ->
          comp_expr env exp1 sz (Kbranchif lbl ::
            comp_expr env exp2 sz cont)
      | Kbranchifnot lbl :: cont1 ->
          let (lbl2, cont2) = label_code cont1 in
          comp_expr env exp1 sz (Kbranchif lbl2 ::
            comp_expr env exp2 sz (Kbranchifnot lbl :: cont2))
      | _ ->
          let (lbl, cont1) = label_code cont in
          comp_expr env exp1 sz (Kstrictbranchif lbl ::
            comp_expr env exp2 sz cont1)
      end
  | Lprim(Praise k, [arg], _) ->
      comp_expr env arg sz (Kraise k :: discard_dead_code cont)
  | Lprim(Paddint, [arg; Lconst(Const_base(Const_int n))], _)
    when is_immed n ->
      comp_expr env arg sz (Koffsetint n :: cont)
  | Lprim(Psubint, [arg; Lconst(Const_base(Const_int n))], _)
    when is_immed (-n) ->
      comp_expr env arg sz (Koffsetint (-n) :: cont)
  | Lprim (Poffsetint n, [arg], _)
    when not (is_immed n) ->
      comp_expr env arg sz
        (Kpush::
         Kconst (Const_base (Const_int n))::
         Kaddint::cont)
  | Lprim(Pmakearray (kind, _), args, _) ->
      begin match kind with
        Pintarray | Paddrarray ->
          comp_args env args sz (Kmakeblock(List.length args, 0) :: cont)
      | Pfloatarray ->
          comp_args env args sz (Kmakefloatblock(List.length args) :: cont)
      | Pgenarray ->
          if args = []
          then Kmakeblock(0, 0) :: cont
          else comp_args env args sz
                 (Kmakeblock(List.length args, 0) ::
                  Kccall("caml_make_array", 1) :: cont)
      end
  | Lprim(Presume, args, _) ->
      let nargs = List.length args - 1 in
      assert (nargs = 2);
      check_stack (sz + 3);
      if is_tailcall cont then
        comp_args env args sz
          (Kresumeterm(sz + nargs) :: discard_dead_code cont)
      else
        comp_args env args sz (Kresume :: cont)
  | Lprim(Preperform, args, _) ->
      let nargs = List.length args - 1 in
      assert (nargs = 1);
      check_stack (sz + 3);
      if is_tailcall cont then
        comp_args env args sz
          (Kreperformterm(sz + nargs) :: discard_dead_code cont)
      else
        fatal_error "Reperform used in non-tail position"
  | Lprim (Pduparray (kind, mutability),
           [Lprim (Pmakearray (kind',_),args,_)], loc) ->
      assert (kind = kind');
      comp_expr env (Lprim (Pmakearray (kind, mutability), args, loc)) sz cont
  | Lprim (Pduparray _, [arg], loc) ->
      let prim_obj_dup =
        Primitive.simple ~name:"caml_obj_dup" ~arity:1 ~alloc:true
      in
      comp_expr env (Lprim (Pccall prim_obj_dup, [arg], loc)) sz cont
  | Lprim (Pduparray _, _, _) ->
      Misc.fatal_error "Bytegen.comp_expr: Pduparray takes exactly one arg"
(* Integer first for enabling further optimization (cf. emitcode.ml)  *)
  | Lprim (Pintcomp c, [arg ; (Lconst _ as k)], _) ->
      let p = Pintcomp (commute_comparison c)
      and args = [k ; arg] in
      let nargs = List.length args - 1 in
      comp_args env args sz (comp_primitive p (sz + nargs - 1) args :: cont)
  | Lprim(p, args, _) ->
      let nargs = List.length args - 1 in
      comp_args env args sz (comp_primitive p (sz + nargs - 1) args :: cont)
  | Lstaticcatch (body, (i, vars) , handler) ->
      let nvars = List.length vars in
      let branch1, cont1 = make_branch cont in
      let r =
        if nvars <> 1 then begin (* general case *)
          let lbl_handler, cont2 =
            label_code
              (comp_expr
                (add_vars vars (sz+1) env)
                handler (sz+nvars) (add_pop nvars cont1)) in
          push_static_raise i lbl_handler (sz+nvars);
          push_dummies nvars
            (comp_expr env body (sz+nvars)
            (add_pop nvars (branch1 :: cont2)))
        end else begin (* small optimization for nvars = 1 *)
          let var = match vars with [var] -> var | _ -> assert false in
          let lbl_handler, cont2 =
            label_code
              (Kpush::comp_expr
                (add_var var (sz+1) env)
                handler (sz+1) (add_pop 1 cont1)) in
          push_static_raise i lbl_handler sz;
          comp_expr env body sz (branch1 :: cont2)
        end in
      sz_static_raises := List.tl !sz_static_raises ;
      r
  | Lstaticraise (i, args) ->
      let cont = discard_dead_code cont in
      let label,size,tb = find_raise_label i in
      let cont = branch_to label cont in
      let rec loop sz tbb =
        if tb == tbb then add_pop (sz-size) cont
        else match tbb with
        | [] -> assert false
        | try_sz :: tbb -> add_pop (sz-try_sz-4) (Kpoptrap :: loop try_sz tbb)
      in
      let cont = loop sz !try_blocks in
      begin match args with
      | [arg] -> (* optim, argument passed in accumulator *)
          comp_expr env arg sz cont
      | _ -> comp_exit_args env args sz size cont
      end
  | Ltrywith(body, id, handler) ->
      let (branch1, cont1) = make_branch cont in
      let lbl_handler = new_label() in
      let body_cont =
        Kpoptrap :: branch1 ::
        Klabel lbl_handler :: Kpush ::
        comp_expr (add_var id (sz+1) env) handler (sz+1) (add_pop 1 cont1)
      in
      try_blocks := sz :: !try_blocks;
      let l = comp_expr env body (sz+4) body_cont in
      try_blocks := List.tl !try_blocks;
      Kpushtrap lbl_handler :: l
  | Lifthenelse(cond, ifso, ifnot) ->
      comp_binary_test env cond ifso ifnot sz cont
  | Lsequence(exp1, exp2) ->
      comp_expr env exp1 sz (comp_expr env exp2 sz cont)
  | Lwhile(cond, body) ->
      let lbl_loop = new_label() in
      let lbl_test = new_label() in
      Kbranch lbl_test :: Klabel lbl_loop :: Kcheck_signals ::
        comp_expr env body sz
          (Klabel lbl_test ::
            comp_expr env cond sz (Kbranchif lbl_loop :: add_const_unit cont))
  | Lfor(param, start, stop, dir, body) ->
      let lbl_loop = new_label() in
      let lbl_exit = new_label() in
      let offset = match dir with Upto -> 1 | Downto -> -1 in
      let comp = match dir with Upto -> Cgt | Downto -> Clt in
      comp_expr env start sz
        (Kpush :: comp_expr env stop (sz+1)
          (Kpush :: Kpush :: Kacc 2 :: Kintcomp comp :: Kbranchif lbl_exit ::
           Klabel lbl_loop :: Kcheck_signals ::
           comp_expr (add_var param (sz+1) env) body (sz+2)
             (Kacc 1 :: Kpush :: Koffsetint offset :: Kassign 2 ::
              Kacc 1 :: Kintcomp Cneq :: Kbranchif lbl_loop ::
              Klabel lbl_exit :: add_const_unit (add_pop 2 cont))))
  | Lswitch(arg, sw, _loc) ->
      let (branch, cont1) = make_branch cont in
      let c = ref (discard_dead_code cont1) in

(* Build indirection vectors *)
      let store = Storer.mk_store () in
      let act_consts = Array.make sw.sw_numconsts 0
      and act_blocks = Array.make sw.sw_numblocks 0 in
      begin match sw.sw_failaction with (* default is index 0 *)
      | Some fail -> ignore (store.act_store fail)
      | None      -> ()
      end ;
      List.iter
        (fun (n, act) -> act_consts.(n) <- store.act_store act) sw.sw_consts;
      List.iter
        (fun (n, act) -> act_blocks.(n) <- store.act_store act) sw.sw_blocks;
(* Compile and label actions *)
      let acts = store.act_get () in
(*
      let a = store.act_get_shared () in
      Array.iter
        (function
          | Switch.Shared (Lstaticraise _) -> ()
          | Switch.Shared act ->
              Printlambda.lambda Format.str_formatter act ;
              Printf.eprintf "SHARE BYTE:\n%s\n" (Format.flush_str_formatter ())
          | _ -> ())
        a ;
*)
      let lbls = Array.make (Array.length acts) 0 in
      for i = Array.length acts-1 downto 0 do
        let lbl,c1 = label_code (comp_expr env acts.(i) sz (branch :: !c)) in
        lbls.(i) <- lbl ;
        c := discard_dead_code c1
      done ;

(* Build label vectors *)
      let lbl_blocks = Array.make sw.sw_numblocks 0 in
      for i = sw.sw_numblocks - 1 downto 0 do
        lbl_blocks.(i) <- lbls.(act_blocks.(i))
      done;
      let lbl_consts = Array.make sw.sw_numconsts 0 in
      for i = sw.sw_numconsts - 1 downto 0 do
        lbl_consts.(i) <- lbls.(act_consts.(i))
      done;
      comp_expr env arg sz (Kswitch(lbl_consts, lbl_blocks) :: !c)
  | Lstringswitch (arg,sw,d,loc) ->
      comp_expr env (Matching.expand_stringswitch loc arg sw d) sz cont
  | Lassign(id, expr) ->
      begin try
        let pos = Ident.find_same id env.ce_stack in
        comp_expr env expr sz (Kassign(sz - pos) :: cont)
      with Not_found ->
        fatal_error "Bytegen.comp_expr: assign"
      end
  | Levent(lam, lev) ->
      let event kind info =
        { ev_pos = 0;                   (* patched in emitcode *)
          ev_module = !compunit_name;
          ev_loc = lev.lev_loc;
          ev_kind = kind;
          ev_info = info;
          ev_typenv = lev.lev_env;
          ev_typsubst = Subst.identity;
          ev_compenv = env;
          ev_stacksize = sz;
          ev_repr =
            begin match lev.lev_repr with
              None ->
                Event_none
            | Some ({contents = 1} as repr) when lev.lev_kind = Lev_function ->
                Event_child repr
            | Some ({contents = 1} as repr) ->
                Event_parent repr
            | Some repr when lev.lev_kind = Lev_function ->
                Event_parent repr
            | Some repr ->
                Event_child repr
            end }
      in
      begin match lev.lev_kind with
        Lev_before ->
          let c = comp_expr env lam sz cont in
          let ev = event Event_before Event_other in
          add_event ev c
      | Lev_function ->
          let c = comp_expr env lam sz cont in
          let ev = event Event_pseudo Event_function in
          add_event ev c
      | Lev_pseudo ->
          let c = comp_expr env lam sz cont in
          let ev = event Event_pseudo Event_other in
          add_event ev c
      | Lev_after _ when is_tailcall cont -> (* don't destroy tail call opt *)
          comp_expr env lam sz cont
      | Lev_after ty ->
          let info =
            match lam with
              Lapply{ap_args = args}  -> Event_return (List.length args)
            | Lsend(_, _, _, args, _) -> Event_return (List.length args + 1)
            | _                       -> Event_other
          in
          let ev = event (Event_after ty) info in
          let cont1 = add_event ev cont in
          comp_expr env lam sz cont1
      | Lev_module_definition _ ->
          comp_expr env lam sz cont
      end
  | Lifused (_, exp) ->
      comp_expr env exp sz cont

(* Compile a list of arguments [e1; ...; eN] to a primitive operation.
   The values of eN ... e2 are pushed on the stack, e2 at top of stack,
   then e3, then ... The value of e1 is left in the accumulator. *)

and comp_args env argl sz cont =
  comp_expr_list env (List.rev argl) sz cont

and comp_expr_list env exprl sz cont = match exprl with
    [] -> cont
  | [exp] -> comp_expr env exp sz cont
  | exp :: rem ->
      comp_expr env exp sz (Kpush :: comp_expr_list env rem (sz+1) cont)

and comp_exit_args  env argl sz pos cont =
   comp_expr_list_assign env (List.rev argl) sz pos cont

and comp_expr_list_assign env exprl sz pos cont = match exprl with
  | [] -> cont
  | exp :: rem ->
      comp_expr env exp sz
        (Kassign (sz-pos)::comp_expr_list_assign env rem sz (pos-1) cont)

(* Compile an if-then-else test. *)

and comp_binary_test env cond ifso ifnot sz cont =
  let cont_cond =
    if ifnot = Lconst const_unit then begin
      let (lbl_end, cont1) = label_code cont in
      Kstrictbranchifnot lbl_end :: comp_expr env ifso sz cont1
    end else
    match code_as_jump ifso sz with
    | Some label ->
      let cont = comp_expr env ifnot sz cont in
      Kbranchif label :: cont
    | _ ->
        match code_as_jump ifnot sz with
        | Some label ->
            let cont = comp_expr env ifso sz cont in
            Kbranchifnot label :: cont
        | _ ->
            let (branch_end, cont1) = make_branch cont in
            let (lbl_not, cont2) = label_code(comp_expr env ifnot sz cont1) in
            Kbranchifnot lbl_not ::
            comp_expr env ifso sz (branch_end :: cont2) in

  comp_expr env cond sz cont_cond

(**** Compilation of a code block (with tracking of stack usage) ****)

let comp_block env exp sz cont =
  max_stack_used := 0;
  let code = comp_expr env exp sz cont in
  let used_safe = !max_stack_used + Config.stack_safety_margin in
  if used_safe > Config.stack_threshold then
    Kconst(Const_base(Const_int used_safe)) ::
    Kccall("caml_ensure_stack_capacity", 1) ::
    code
  else
    code

(**** Compilation of functions ****)

let comp_function tc cont =
  let arity = List.length tc.params in
  let rec positions pos delta = function
      [] -> Ident.empty
    | id :: rem -> Ident.add id pos (positions (pos + delta) delta rem) in
  let env =
    { ce_stack = positions arity (-1) tc.params;
      ce_heap = positions (2 * (tc.num_defs - tc.rec_pos) - 1) 1 tc.free_vars;
      ce_rec = positions (-2 * tc.rec_pos) 2 tc.rec_vars } in
  let cont =
    comp_block env tc.body arity (Kreturn arity :: cont) in
  if arity > 1 then
    Krestart :: Klabel tc.label :: Kgrab(arity - 1) :: cont
  else
    Klabel tc.label :: cont

let comp_remainder cont =
  let c = ref cont in
  begin try
    while true do
      c := comp_function (Stack.pop functions_to_compile) !c
    done
  with Stack.Empty ->
    ()
  end;
  !c

(**** Compilation of a lambda phrase ****)

let compile_implementation modulename expr =
  Stack.clear functions_to_compile;
  label_counter := 0;
  sz_static_raises := [] ;
  compunit_name := modulename;
  let init_code = comp_block empty_env expr 0 [] in
  if Stack.length functions_to_compile > 0 then begin
    let lbl_init = new_label() in
    Kbranch lbl_init :: comp_remainder (Klabel lbl_init :: init_code)
  end else
    init_code

let compile_phrase expr =
  Stack.clear functions_to_compile;
  label_counter := 0;
  sz_static_raises := [] ;
  let init_code = comp_block empty_env expr 1 [Kreturn 1] in
  let fun_code = comp_remainder [] in
  (init_code, fun_code)

let reset () =
  label_counter := 0;
  sz_static_raises := [];
  compunit_name := "";
  Stack.clear functions_to_compile;
  max_stack_used := 0<|MERGE_RESOLUTION|>--- conflicted
+++ resolved
@@ -328,13 +328,9 @@
   | Psetglobal id -> Ksetglobal id
   | Pintcomp cmp -> Kintcomp cmp
   | Pmakeblock(tag, _mut, _) -> Kmakeblock(List.length args, tag)
-<<<<<<< HEAD
   | Pfield(n, _ptr, Immutable) -> Kgetfield n
   | Pfield(n, _ptr, Mutable) -> Kgetmutablefield n
-=======
-  | Pfield n -> Kgetfield n
   | Pfield_computed -> Kgetvectitem
->>>>>>> 0d68080b
   | Psetfield(n, _ptr, _init) -> Ksetfield n
   | Psetfield_computed(_ptr, _init) -> Ksetvectitem
   | Pfloatfield n -> Kgetfloatfield n
