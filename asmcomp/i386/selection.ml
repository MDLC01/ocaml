(**************************************************************************)
(*                                                                        *)
(*                                 OCaml                                  *)
(*                                                                        *)
(*             Xavier Leroy, projet Cristal, INRIA Rocquencourt           *)
(*                                                                        *)
(*   Copyright 1997 Institut National de Recherche en Informatique et     *)
(*     en Automatique.                                                    *)
(*                                                                        *)
(*   All rights reserved.  This file is distributed under the terms of    *)
(*   the GNU Lesser General Public License version 2.1, with the          *)
(*   special exception on linking described in the file LICENSE.          *)
(*                                                                        *)
(**************************************************************************)

(* Instruction selection for the Intel x86 *)

open Misc
open Arch
open Proc
open Cmm
open Mach

(* Auxiliary for recognizing addressing modes *)

type addressing_expr =
    Asymbol of string
  | Alinear of expression
  | Aadd of expression * expression
  | Ascale of expression * int
  | Ascaledadd of expression * expression * int

let rec select_addr exp =
  match exp with
    Cconst_symbol (s, _) ->
      (Asymbol s, 0)
  | Cop((Caddi | Caddv | Cadda), [arg; Cconst_int (m, _)], _) ->
      let (a, n) = select_addr arg in (a, n + m)
  | Cop(Csubi, [arg; Cconst_int (m, _)], _) ->
      let (a, n) = select_addr arg in (a, n - m)
  | Cop((Caddi | Caddv | Cadda), [Cconst_int (m, _); arg], _) ->
      let (a, n) = select_addr arg in (a, n + m)
  | Cop(Clsl, [arg; Cconst_int ((1|2|3 as shift), _)], _) ->
      begin match select_addr arg with
        (Alinear e, n) -> (Ascale(e, 1 lsl shift), n lsl shift)
      | _ -> (Alinear exp, 0)
      end
  | Cop(Cmuli, [arg; Cconst_int ((2|4|8 as mult), _)], _) ->
      begin match select_addr arg with
        (Alinear e, n) -> (Ascale(e, mult), n * mult)
      | _ -> (Alinear exp, 0)
      end
  | Cop(Cmuli, [Cconst_int ((2|4|8 as mult), _); arg], _) ->
      begin match select_addr arg with
        (Alinear e, n) -> (Ascale(e, mult), n * mult)
      | _ -> (Alinear exp, 0)
      end
  | Cop((Caddi | Cadda | Caddv), [arg1; arg2], _) ->
      begin match (select_addr arg1, select_addr arg2) with
          ((Alinear e1, n1), (Alinear e2, n2)) ->
              (Aadd(e1, e2), n1 + n2)
        | ((Alinear e1, n1), (Ascale(e2, scale), n2)) ->
              (Ascaledadd(e1, e2, scale), n1 + n2)
        | ((Ascale(e1, scale), n1), (Alinear e2, n2)) ->
              (Ascaledadd(e2, e1, scale), n1 + n2)
        | (_, (Ascale(e2, scale), n2)) ->
              (Ascaledadd(arg1, e2, scale), n2)
        | ((Ascale(e1, scale), n1), _) ->
              (Ascaledadd(arg2, e1, scale), n1)
        | _ ->
              (Aadd(arg1, arg2), 0)
      end
  | arg ->
      (Alinear arg, 0)

(* C functions to be turned into Ifloatspecial instructions if -ffast-math.
   If you update this list, you may need to update [is_simple_expr] and/or
   [effects_of], below. *)
let inline_float_ops =
  ["atan"; "atan2"; "cos"; "log"; "log10"; "sin"; "sqrt"; "tan"]

(* Estimate number of float temporaries needed to evaluate expression
   (Ershov's algorithm) *)

let rec float_needs = function
    Cop((Cnegf | Cabsf), [arg], _) ->
      float_needs arg
  | Cop((Caddf | Csubf | Cmulf | Cdivf), [arg1; arg2], _) ->
      let n1 = float_needs arg1 in
      let n2 = float_needs arg2 in
      if n1 = n2 then 1 + n1 else if n1 > n2 then n1 else n2
  | Cop(Cextcall(fn, _ty_res, _ty_args, _alloc), args, _dbg)
    when !fast_math && List.mem fn inline_float_ops ->
      begin match args with
        [arg] -> float_needs arg
      | [arg1; arg2] -> max (float_needs arg2 + 1) (float_needs arg1)
      | _ -> assert false
      end
  | _ ->
      1

(* Special constraints on operand and result registers *)

exception Use_default

let eax = phys_reg 0
let ecx = phys_reg 2
let edx = phys_reg 3
let tos = phys_reg 100

let pseudoregs_for_operation op arg res =
  match op with
  (* Two-address binary operations *)
    Iintop(Iadd|Isub|Imul|Iand|Ior|Ixor) ->
      ([|res.(0); arg.(1)|], res, false)
  (* Two-address unary operations *)
  | Iintop_imm((Iadd|Isub|Imul|Iand|Ior|Ixor|Ilsl|Ilsr|Iasr), _) ->
      (res, res, false)
  (* For imull, first arg must be in eax, eax is clobbered, and result is in
     edx. *)
  | Iintop(Imulh) ->
      ([| eax; arg.(1) |], [| edx |], true)
  (* For shifts with variable shift count, second arg must be in ecx *)
  | Iintop(Ilsl|Ilsr|Iasr) ->
      ([|res.(0); ecx|], res, false)
  (* For div and mod, first arg must be in eax, edx is clobbered,
     and result is in eax or edx respectively.
     Keep it simple, just force second argument in ecx. *)
  | Iintop(Idiv) ->
      ([| eax; ecx |], [| eax |], true)
  | Iintop(Imod) ->
      ([| eax; ecx |], [| edx |], true)
  (* For floating-point operations and floating-point loads,
     the result is always left at the top of the floating-point stack *)
  | Iconst_float _ | Inegf | Iabsf | Iaddf | Isubf | Imulf | Idivf
  | Ifloatofint | Iload((Single | Double ), _, _)
  | Ispecific(Isubfrev | Idivfrev | Ifloatarithmem _ | Ifloatspecial _) ->
      (arg, [| tos |], false)           (* don't move it immediately *)
  (* For storing a byte, the argument must be in eax...edx.
     (But for a short, any reg will do!)
     Keep it simple, just force the argument to be in edx. *)
  | Istore((Byte_unsigned | Byte_signed), _, _) ->
      let newarg = Array.copy arg in
      newarg.(0) <- edx;
      (newarg, res, false)
  (* Other instructions are regular *)
  | _ -> raise Use_default

let chunk_double = function
    Single -> false
  | Double -> true
  | _ -> assert false

(* The selector class *)

class selector = object (self)

inherit Selectgen.selector_generic as super

method! is_immediate op n =
  match op with
  | Iadd | Isub | Imul | Iand | Ior | Ixor | Icomp _ | Icheckbound ->
      true
  | _ ->
      super#is_immediate op n

method is_immediate_test _cmp _n = true

method! is_simple_expr e =
  match e with
  | Cop(Cextcall(fn, _, _, _), args, _)
    when !fast_math && List.mem fn inline_float_ops ->
      (* inlined float ops are simple if their arguments are *)
      List.for_all self#is_simple_expr args
  | _ ->
      super#is_simple_expr e

method! effects_of e =
  match e with
  | Cop(Cextcall(fn, _, _, _), args, _)
    when !fast_math && List.mem fn inline_float_ops ->
      Selectgen.Effect_and_coeffect.join_list_map args self#effects_of
  | _ ->
      super#effects_of e

method select_addressing _chunk exp =
  match select_addr exp with
    (Asymbol s, d) ->
      (Ibased(s, d), Ctuple [])
  | (Alinear e, d) ->
      (Iindexed d, e)
  | (Aadd(e1, e2), d) ->
      (Iindexed2 d, Ctuple[e1; e2])
  | (Ascale(e, scale), d) ->
      (Iscaled(scale, d), e)
  | (Ascaledadd(e1, e2, scale), d) ->
      (Iindexed2scaled(scale, d), Ctuple[e1; e2])

method! select_store is_assign addr exp =
  match exp with
    Cconst_int (n, _) ->
      (Ispecific(Istore_int(Nativeint.of_int n, addr, is_assign)), Ctuple [])
  | Cconst_natint (n, _) ->
      (Ispecific(Istore_int(n, addr, is_assign)), Ctuple [])
  | Cconst_symbol (s, _) ->
      (Ispecific(Istore_symbol(s, addr, is_assign)), Ctuple [])
  | _ ->
      super#select_store is_assign addr exp

method! select_operation op args dbg =
  match op with
  (* Recognize the LEA instruction *)
    Caddi | Caddv | Cadda | Csubi ->
      begin match self#select_addressing Word_int (Cop(op, args, dbg)) with
        (Iindexed _, _)
      | (Iindexed2 0, _) -> super#select_operation op args dbg
      | (addr, arg) -> (Ispecific(Ilea addr), [arg])
      end
  (* Recognize float arithmetic with memory.
     In passing, apply Ershov's algorithm to reduce stack usage *)
  | Caddf ->
      self#select_floatarith Iaddf Iaddf Ifloatadd Ifloatadd args
  | Csubf ->
      self#select_floatarith Isubf (Ispecific Isubfrev) Ifloatsub Ifloatsubrev
                             args
  | Cmulf ->
      self#select_floatarith Imulf Imulf Ifloatmul Ifloatmul args
  | Cdivf ->
      self#select_floatarith Idivf (Ispecific Idivfrev) Ifloatdiv Ifloatdivrev
                             args
  (* Recognize store instructions *)
  | Cstore ((Word_int | Word_val) as chunk, _) ->
      begin match args with
        [loc; Cop(Caddi, [Cop(Cload _, [loc'], _); Cconst_int (n, _)], _)]
        when loc = loc' ->
          let (addr, arg) = self#select_addressing chunk loc in
          (Ispecific(Ioffset_loc(n, addr)), [arg])
      | _ ->
          super#select_operation op args dbg
      end
  (* Recognize inlined floating point operations *)
  | Cextcall(fn, _ty_res, _ty_args, false)
    when !fast_math && List.mem fn inline_float_ops ->
      (Ispecific(Ifloatspecial fn), args)
  (* Default *)
  | _ -> super#select_operation op args dbg

(* Recognize float arithmetic with mem *)

method select_floatarith regular_op reversed_op mem_op mem_rev_op args =
  match args with
    [arg1; Cop(Cload {memory_chunk}, [loc2], _)] ->
      let (addr, arg2) = self#select_addressing memory_chunk loc2 in
      (Ispecific(Ifloatarithmem(chunk_double memory_chunk, mem_op, addr)),
                 [arg1; arg2])
  | [Cop(Cload {memory_chunk}, [loc1], _); arg2] ->
      let (addr, arg1) = self#select_addressing memory_chunk loc1 in
      (Ispecific(Ifloatarithmem(chunk_double memory_chunk, mem_rev_op, addr)),
                 [arg2; arg1])
  | [arg1; arg2] ->
      (* Evaluate bigger subexpression first to minimize stack usage.
         Because of right-to-left evaluation, rightmost arg is evaluated
         first *)
      if float_needs arg1 <= float_needs arg2
      then (regular_op, [arg1; arg2])
      else (reversed_op, [arg2; arg1])
  | _ ->
      fatal_error "Proc_i386: select_floatarith"

(* Deal with register constraints *)

method! insert_op_debug env op dbg rs rd =
  try
    let (rsrc, rdst, move_res) = pseudoregs_for_operation op rs rd in
    self#insert_moves env rs rsrc;
    self#insert_debug env (Iop op) dbg rsrc rdst;
    if move_res then begin
      self#insert_moves env rdst rd;
      rd
    end else
      rdst
  with Use_default ->
    super#insert_op_debug env op dbg rs rd

(* Selection of push instructions for external calls *)

method select_push exp =
  match exp with
    Cconst_int (n, _) -> (Ispecific(Ipush_int(Nativeint.of_int n)), Ctuple [])
  | Cconst_natint (n, _) -> (Ispecific(Ipush_int n), Ctuple [])
  | Cconst_symbol (s, _) -> (Ispecific(Ipush_symbol s), Ctuple [])
  | Cop(Cload ({memory_chunk = (Word_int | Word_val) as chunk}, _), [loc], _) ->
      let (addr, arg) = self#select_addressing chunk loc in
      (Ispecific(Ipush_load addr), arg)
<<<<<<< HEAD
  | Cop(Cload ({memory_chunk = Double_u}, _), [loc], _) ->
      let (addr, arg) = self#select_addressing Double_u loc in
=======
  | Cop(Cload (Double, _), [loc], _) ->
      let (addr, arg) = self#select_addressing Double loc in
>>>>>>> d9673181
      (Ispecific(Ipush_load_float addr), arg)
  | _ -> (Ispecific(Ipush), exp)

method! mark_c_tailcall =
  contains_calls := true

method! emit_extcall_args env _ty_args args =
  let rec size_pushes = function
  | [] -> 0
  | e :: el -> Selectgen.size_expr env e + size_pushes el in
  let sz1 = size_pushes args in
  let sz2 = Misc.align sz1 stack_alignment in
  let rec emit_pushes = function
  | [] ->
      if sz2 > sz1 then
        self#insert env (Iop (Istackoffset (sz2 - sz1))) [||] [||]
  | e :: el ->
      emit_pushes el;
      let (op, arg) = self#select_push e in
      match self#emit_expr env arg with
      | None -> ()
      | Some r -> self#insert env (Iop op) r [||] in
  emit_pushes args;
  ([||], sz2)

end

let fundecl ~future_funcnames f = (new selector)#emit_fundecl
                                            ~future_funcnames f<|MERGE_RESOLUTION|>--- conflicted
+++ resolved
@@ -249,13 +249,13 @@
 
 method select_floatarith regular_op reversed_op mem_op mem_rev_op args =
   match args with
-    [arg1; Cop(Cload {memory_chunk}, [loc2], _)] ->
-      let (addr, arg2) = self#select_addressing memory_chunk loc2 in
-      (Ispecific(Ifloatarithmem(chunk_double memory_chunk, mem_op, addr)),
+    [arg1; Cop(Cload (chunk, _), [loc2], _)] ->
+      let (addr, arg2) = self#select_addressing chunk loc2 in
+      (Ispecific(Ifloatarithmem(chunk_double chunk, mem_op, addr)),
                  [arg1; arg2])
-  | [Cop(Cload {memory_chunk}, [loc1], _); arg2] ->
-      let (addr, arg1) = self#select_addressing memory_chunk loc1 in
-      (Ispecific(Ifloatarithmem(chunk_double memory_chunk, mem_rev_op, addr)),
+  | [Cop(Cload (chunk, _), [loc1], _); arg2] ->
+      let (addr, arg1) = self#select_addressing chunk loc1 in
+      (Ispecific(Ifloatarithmem(chunk_double chunk, mem_rev_op, addr)),
                  [arg2; arg1])
   | [arg1; arg2] ->
       (* Evaluate bigger subexpression first to minimize stack usage.
@@ -289,16 +289,11 @@
     Cconst_int (n, _) -> (Ispecific(Ipush_int(Nativeint.of_int n)), Ctuple [])
   | Cconst_natint (n, _) -> (Ispecific(Ipush_int n), Ctuple [])
   | Cconst_symbol (s, _) -> (Ispecific(Ipush_symbol s), Ctuple [])
-  | Cop(Cload ({memory_chunk = (Word_int | Word_val) as chunk}, _), [loc], _) ->
+  | Cop(Cload ((Word_int | Word_val as chunk), _), [loc], _) ->
       let (addr, arg) = self#select_addressing chunk loc in
       (Ispecific(Ipush_load addr), arg)
-<<<<<<< HEAD
-  | Cop(Cload ({memory_chunk = Double_u}, _), [loc], _) ->
-      let (addr, arg) = self#select_addressing Double_u loc in
-=======
   | Cop(Cload (Double, _), [loc], _) ->
       let (addr, arg) = self#select_addressing Double loc in
->>>>>>> d9673181
       (Ispecific(Ipush_load_float addr), arg)
   | _ -> (Ispecific(Ipush), exp)
 
@@ -326,5 +321,4 @@
 
 end
 
-let fundecl ~future_funcnames f = (new selector)#emit_fundecl
-                                            ~future_funcnames f+let fundecl f = (new selector)#emit_fundecl f