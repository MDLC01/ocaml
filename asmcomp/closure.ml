--- conflicted
+++ resolved
@@ -50,15 +50,9 @@
 let rec build_closure_env env_param pos = function
     [] -> V.Map.empty
   | id :: rem ->
-<<<<<<< HEAD
-      Ident.Map.add id
+      V.Map.add id
         (Uprim(Pfield(pos, Pointer, Immutable), [Uvar env_param], Debuginfo.none))
-        (build_closure_env env_param (pos+1) rem)
-=======
-      V.Map.add id
-        (Uprim(Pfield pos, [Uvar env_param], Debuginfo.none))
           (build_closure_env env_param (pos+1) rem)
->>>>>>> 4c130cae
 
 (* Auxiliary for accessing globals.  We change the name of the global
    to the name of the corresponding asm symbol.  This is done here
