(**************************************************************************)
(*                                                                        *)
(*                                 OCaml                                  *)
(*                                                                        *)
(*             Xavier Leroy, projet Cristal, INRIA Rocquencourt           *)
(*                                                                        *)
(*   Copyright 2000 Institut National de Recherche en Informatique et     *)
(*     en Automatique.                                                    *)
(*                                                                        *)
(*   All rights reserved.  This file is distributed under the terms of    *)
(*   the GNU Lesser General Public License version 2.1, with the          *)
(*   special exception on linking described in the file LICENSE.          *)
(*                                                                        *)
(**************************************************************************)

(* Instruction selection for the AMD64 *)

open Arch
open Proc
open Cmm
open Mach

(* Auxiliary for recognizing addressing modes *)

type addressing_expr =
    Asymbol of string
  | Alinear of expression
  | Aadd of expression * expression
  | Ascale of expression * int
  | Ascaledadd of expression * expression * int

let rec select_addr exp =
  match exp with
    Cconst_symbol (s, _) when not !Clflags.dlcode ->
      (Asymbol s, 0)
  | Cop((Caddi | Caddv | Cadda), [arg; Cconst_int (m, _)], _) ->
      let (a, n) = select_addr arg in (a, n + m)
  | Cop(Csubi, [arg; Cconst_int (m, _)], _) ->
      let (a, n) = select_addr arg in (a, n - m)
  | Cop((Caddi | Caddv | Cadda), [Cconst_int (m, _); arg], _) ->
      let (a, n) = select_addr arg in (a, n + m)
  | Cop(Clsl, [arg; Cconst_int((1|2|3 as shift), _)], _) ->
      begin match select_addr arg with
        (Alinear e, n) -> (Ascale(e, 1 lsl shift), n lsl shift)
      | _ -> (Alinear exp, 0)
      end
  | Cop(Cmuli, [arg; Cconst_int((2|4|8 as mult), _)], _) ->
      begin match select_addr arg with
        (Alinear e, n) -> (Ascale(e, mult), n * mult)
      | _ -> (Alinear exp, 0)
      end
  | Cop(Cmuli, [Cconst_int((2|4|8 as mult), _); arg], _) ->
      begin match select_addr arg with
        (Alinear e, n) -> (Ascale(e, mult), n * mult)
      | _ -> (Alinear exp, 0)
      end
  | Cop((Caddi | Caddv | Cadda), [arg1; arg2], _) ->
      begin match (select_addr arg1, select_addr arg2) with
          ((Alinear e1, n1), (Alinear e2, n2)) ->
              (Aadd(e1, e2), n1 + n2)
        | ((Alinear e1, n1), (Ascale(e2, scale), n2)) ->
              (Ascaledadd(e1, e2, scale), n1 + n2)
        | ((Ascale(e1, scale), n1), (Alinear e2, n2)) ->
              (Ascaledadd(e2, e1, scale), n1 + n2)
        | (_, (Ascale(e2, scale), n2)) ->
              (Ascaledadd(arg1, e2, scale), n2)
        | ((Ascale(e1, scale), n1), _) ->
              (Ascaledadd(arg2, e1, scale), n1)
        | _ ->
              (Aadd(arg1, arg2), 0)
      end
  | arg ->
      (Alinear arg, 0)

(* Special constraints on operand and result registers *)

exception Use_default

let rax = phys_reg 0
let rcx = phys_reg 5
let rdx = phys_reg 4

let pseudoregs_for_operation op arg res =
  match op with
  (* Two-address binary operations: arg.(0) and res.(0) must be the same *)
    Iintop(Iadd|Isub|Imul|Iand|Ior|Ixor) | Iaddf|Isubf|Imulf|Idivf ->
      ([|res.(0); arg.(1)|], res)
  (* One-address unary operations: arg.(0) and res.(0) must be the same *)
  | Iintop_imm((Iadd|Isub|Imul|Iand|Ior|Ixor|Ilsl|Ilsr|Iasr), _)
  | Iabsf | Inegf
  | Ispecific(Ibswap (32|64)) ->
      (res, res)
  (* For xchg, args must be a register allowing access to high 8 bit register
     (rax, rbx, rcx or rdx). Keep it simple, just force the argument in rax. *)
  | Ispecific(Ibswap 16) ->
      ([| rax |], [| rax |])
  (* For imulq, first arg must be in rax, rax is clobbered, and result is in
     rdx. *)
  | Iintop(Imulh) ->
      ([| rax; arg.(1) |], [| rdx |])
  | Ispecific(Ifloatarithmem(_,_)) ->
      let arg' = Array.copy arg in
      arg'.(0) <- res.(0);
      (arg', res)
  (* For shifts with variable shift count, second arg must be in rcx *)
  | Iintop(Ilsl|Ilsr|Iasr) ->
      ([|res.(0); rcx|], res)
  (* For div and mod, first arg must be in rax, rdx is clobbered,
     and result is in rax or rdx respectively.
     Keep it simple, just force second argument in rcx. *)
  | Iintop(Idiv) ->
      ([| rax; rcx |], [| rax |])
  | Iintop(Imod) ->
      ([| rax; rcx |], [| rdx |])
  (* Other instructions are regular *)
  | _ -> raise Use_default

(* If you update [inline_ops], you may need to update [is_simple_expr] and/or
   [effects_of], below. *)
let inline_ops =
  [ "sqrt"; "caml_bswap16_direct"; "caml_int32_direct_bswap";
    "caml_int64_direct_bswap"; "caml_nativeint_direct_bswap" ]

let is_immediate n = n <= 0x7FFF_FFFF && n >= -0x8000_0000

let is_immediate_natint n = n <= 0x7FFF_FFFFn && n >= -0x8000_0000n

(* The selector class *)

class selector = object (self)

inherit Selectgen.selector_generic as super

method! is_immediate op n =
  match op with
  | Iadd | Isub | Imul | Iand | Ior | Ixor | Icomp _ | Icheckbound ->
      is_immediate n
  | _ ->
      super#is_immediate op n

method is_immediate_test _cmp n = is_immediate n

method! is_simple_expr e =
  match e with
  | Cop(Cextcall (fn, _, _, _), args, _)
    when List.mem fn inline_ops ->
      (* inlined ops are simple if their arguments are *)
      List.for_all self#is_simple_expr args
  | _ ->
      super#is_simple_expr e

method! effects_of e =
  match e with
  | Cop(Cextcall(fn, _, _, _), args, _)
    when List.mem fn inline_ops ->
      Selectgen.Effect_and_coeffect.join_list_map args self#effects_of
  | _ ->
      super#effects_of e

method select_addressing _chunk exp =
  let (a, d) = select_addr exp in
  (* PR#4625: displacement must be a signed 32-bit immediate *)
  if not (is_immediate d)
  then (Iindexed 0, exp)
  else match a with
    | Asymbol s ->
        (Ibased(s, d), Ctuple [])
    | Alinear e ->
        (Iindexed d, e)
    | Aadd(e1, e2) ->
        (Iindexed2 d, Ctuple[e1; e2])
    | Ascale(e, scale) ->
        (Iscaled(scale, d), e)
    | Ascaledadd(e1, e2, scale) ->
        (Iindexed2scaled(scale, d), Ctuple[e1; e2])

method! select_store is_assign addr exp =
  match exp with
    Cconst_int (n, _dbg) when is_immediate n ->
      (Ispecific(Istore_int(Nativeint.of_int n, addr, is_assign)), Ctuple [])
  | (Cconst_natint (n, _dbg)) when is_immediate_natint n ->
      (Ispecific(Istore_int(n, addr, is_assign)), Ctuple [])
  | _ ->
      super#select_store is_assign addr exp

method! select_operation op args dbg =
  match op with
  (* Recognize the LEA instruction *)
    Caddi | Caddv | Cadda | Csubi ->
      begin match self#select_addressing Word_int (Cop(op, args, dbg)) with
        (Iindexed _, _)
      | (Iindexed2 0, _) -> super#select_operation op args dbg
      | (addr, arg) -> (Ispecific(Ilea addr), [arg])
      end
  (* Recognize float arithmetic with memory. *)
  | Caddf ->
      self#select_floatarith true Iaddf Ifloatadd args
  | Csubf ->
      self#select_floatarith false Isubf Ifloatsub args
  | Cmulf ->
      self#select_floatarith true Imulf Ifloatmul args
  | Cdivf ->
      self#select_floatarith false Idivf Ifloatdiv args
  | Cextcall("sqrt", _, _, false) ->
     begin match args with
<<<<<<< HEAD
       [Cop(Cload {memory_chunk=(Double|Double_u as chunk)}, [loc], _dbg)] ->
=======
       [Cop(Cload ((Double as chunk), _), [loc], _dbg)] ->
>>>>>>> d9673181
         let (addr, arg) = self#select_addressing chunk loc in
         (Ispecific(Ifloatsqrtf addr), [arg])
     | [arg] ->
         (Ispecific Isqrtf, [arg])
     | _ ->
         assert false
     end
  (* Recognize store instructions *)
  | Cstore ((Word_int|Word_val as chunk), _init) ->
      begin match args with
        [loc; Cop(Caddi, [Cop(Cload _, [loc'], _); Cconst_int (n, _dbg)], _)]
        when loc = loc' && is_immediate n ->
          let (addr, arg) = self#select_addressing chunk loc in
          (Ispecific(Ioffset_loc(n, addr)), [arg])
      | _ ->
          super#select_operation op args dbg
      end
  | Cextcall("caml_bswap16_direct", _, _, _) ->
      (Ispecific (Ibswap 16), args)
  | Cextcall("caml_int32_direct_bswap", _, _, _) ->
      (Ispecific (Ibswap 32), args)
  | Cextcall("caml_int64_direct_bswap", _, _, _)
  | Cextcall("caml_nativeint_direct_bswap", _, _, _) ->
      (Ispecific (Ibswap 64), args)
  (* Recognize sign extension *)
  | Casr ->
      begin match args with
        [Cop(Clsl, [k; Cconst_int (32, _)], _); Cconst_int (32, _)] ->
          (Ispecific Isextend32, [k])
        | _ -> super#select_operation op args dbg
      end
  (* Recognize zero extension *)
  | Cand ->
    begin match args with
    | [arg; Cconst_int (0xffff_ffff, _)]
    | [arg; Cconst_natint (0xffff_ffffn, _)]
    | [Cconst_int (0xffff_ffff, _); arg]
    | [Cconst_natint (0xffff_ffffn, _); arg] ->
      Ispecific Izextend32, [arg]
    | _ -> super#select_operation op args dbg
    end
  | _ -> super#select_operation op args dbg

(* Recognize float arithmetic with mem *)

method select_floatarith commutative regular_op mem_op args =
  match args with
<<<<<<< HEAD
    [arg1; Cop(Cload {memory_chunk=(Double|Double_u as chunk)}, [loc2], _)] ->
      let (addr, arg2) = self#select_addressing chunk loc2 in
      (Ispecific(Ifloatarithmem(mem_op, addr)),
                 [arg1; arg2])
  | [Cop(Cload {memory_chunk=(Double|Double_u as chunk)}, [loc1], _); arg2]
=======
    [arg1; Cop(Cload ((Double as chunk), _), [loc2], _)] ->
      let (addr, arg2) = self#select_addressing chunk loc2 in
      (Ispecific(Ifloatarithmem(mem_op, addr)),
                 [arg1; arg2])
  | [Cop(Cload ((Double as chunk), _), [loc1], _); arg2]
>>>>>>> d9673181
        when commutative ->
      let (addr, arg1) = self#select_addressing chunk loc1 in
      (Ispecific(Ifloatarithmem(mem_op, addr)),
                 [arg2; arg1])
  | [arg1; arg2] ->
      (regular_op, [arg1; arg2])
  | _ ->
      assert false

method! mark_c_tailcall =
  contains_calls := true

(* Deal with register constraints *)

method! insert_op_debug env op dbg rs rd =
  try
    let (rsrc, rdst) = pseudoregs_for_operation op rs rd in
    self#insert_moves env rs rsrc;
    self#insert_debug env (Iop op) dbg rsrc rdst;
    self#insert_moves env rdst rd;
    rd
  with Use_default ->
    super#insert_op_debug env op dbg rs rd

end

let fundecl ~future_funcnames f =
  (new selector)#emit_fundecl ~future_funcnames f<|MERGE_RESOLUTION|>--- conflicted
+++ resolved
@@ -203,11 +203,7 @@
       self#select_floatarith false Idivf Ifloatdiv args
   | Cextcall("sqrt", _, _, false) ->
      begin match args with
-<<<<<<< HEAD
-       [Cop(Cload {memory_chunk=(Double|Double_u as chunk)}, [loc], _dbg)] ->
-=======
-       [Cop(Cload ((Double as chunk), _), [loc], _dbg)] ->
->>>>>>> d9673181
+       [Cop(Cload {memory_chunk=(Double as chunk)}, [loc], _dbg)] ->
          let (addr, arg) = self#select_addressing chunk loc in
          (Ispecific(Ifloatsqrtf addr), [arg])
      | [arg] ->
@@ -255,19 +251,11 @@
 
 method select_floatarith commutative regular_op mem_op args =
   match args with
-<<<<<<< HEAD
-    [arg1; Cop(Cload {memory_chunk=(Double|Double_u as chunk)}, [loc2], _)] ->
+    [arg1; Cop(Cload {memory_chunk=(Double as chunk)}, [loc2], _)] ->
       let (addr, arg2) = self#select_addressing chunk loc2 in
       (Ispecific(Ifloatarithmem(mem_op, addr)),
                  [arg1; arg2])
-  | [Cop(Cload {memory_chunk=(Double|Double_u as chunk)}, [loc1], _); arg2]
-=======
-    [arg1; Cop(Cload ((Double as chunk), _), [loc2], _)] ->
-      let (addr, arg2) = self#select_addressing chunk loc2 in
-      (Ispecific(Ifloatarithmem(mem_op, addr)),
-                 [arg1; arg2])
-  | [Cop(Cload ((Double as chunk), _), [loc1], _); arg2]
->>>>>>> d9673181
+  | [Cop(Cload {memory_chunk=(Double as chunk)}, [loc1], _); arg2]
         when commutative ->
       let (addr, arg1) = self#select_addressing chunk loc1 in
       (Ispecific(Ifloatarithmem(mem_op, addr)),
