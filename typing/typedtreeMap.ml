(**************************************************************************)
(*                                                                        *)
(*                                 OCaml                                  *)
(*                                                                        *)
(*                   Fabrice Le Fessant, INRIA Saclay                     *)
(*                                                                        *)
(*   Copyright 2012 Institut National de Recherche en Informatique et     *)
(*     en Automatique.                                                    *)
(*                                                                        *)
(*   All rights reserved.  This file is distributed under the terms of    *)
(*   the GNU Lesser General Public License version 2.1, with the          *)
(*   special exception on linking described in the file LICENSE.          *)
(*                                                                        *)
(**************************************************************************)

open Typedtree

module type MapArgument = sig
  val enter_structure : structure -> structure
  val enter_value_description : value_description -> value_description
  val enter_type_declaration : type_declaration -> type_declaration
  val enter_type_extension : type_extension -> type_extension
  val enter_type_exception : type_exception -> type_exception
  val enter_extension_constructor :
    extension_constructor -> extension_constructor
  val enter_pattern : pattern -> pattern
  val enter_expression : expression -> expression
  val enter_package_type : package_type -> package_type
  val enter_signature : signature -> signature
  val enter_signature_item : signature_item -> signature_item
  val enter_module_type_declaration :
      module_type_declaration -> module_type_declaration
  val enter_module_type : module_type -> module_type
  val enter_module_expr : module_expr -> module_expr
  val enter_with_constraint : with_constraint -> with_constraint
  val enter_class_expr : class_expr -> class_expr
  val enter_class_signature : class_signature -> class_signature
  val enter_class_declaration : class_declaration -> class_declaration
  val enter_class_description : class_description -> class_description
  val enter_class_type_declaration :
    class_type_declaration -> class_type_declaration
  val enter_class_type : class_type -> class_type
  val enter_class_type_field : class_type_field -> class_type_field
  val enter_core_type : core_type -> core_type
  val enter_class_structure : class_structure -> class_structure
  val enter_class_field : class_field -> class_field
  val enter_structure_item : structure_item -> structure_item

  val leave_structure : structure -> structure
  val leave_value_description : value_description -> value_description
  val leave_type_declaration : type_declaration -> type_declaration
  val leave_type_extension : type_extension -> type_extension
  val leave_type_exception : type_exception -> type_exception
  val leave_extension_constructor :
    extension_constructor -> extension_constructor
  val leave_pattern : pattern -> pattern
  val leave_expression : expression -> expression
  val leave_package_type : package_type -> package_type
  val leave_signature : signature -> signature
  val leave_signature_item : signature_item -> signature_item
  val leave_module_type_declaration :
      module_type_declaration -> module_type_declaration
  val leave_module_type : module_type -> module_type
  val leave_module_expr : module_expr -> module_expr
  val leave_with_constraint : with_constraint -> with_constraint
  val leave_class_expr : class_expr -> class_expr
  val leave_class_signature : class_signature -> class_signature
  val leave_class_declaration : class_declaration -> class_declaration
  val leave_class_description : class_description -> class_description
  val leave_class_type_declaration :
    class_type_declaration -> class_type_declaration
  val leave_class_type : class_type -> class_type
  val leave_class_type_field : class_type_field -> class_type_field
  val leave_core_type : core_type -> core_type
  val leave_class_structure : class_structure -> class_structure
  val leave_class_field : class_field -> class_field
  val leave_structure_item : structure_item -> structure_item

end


module MakeMap(Map : MapArgument) = struct

  open Misc

  let rec map_structure str =
    let str = Map.enter_structure str in
    let str_items = List.map map_structure_item str.str_items in
    Map.leave_structure { str with str_items = str_items }

  and map_binding vb =
    {
      vb_pat = map_pattern vb.vb_pat;
      vb_expr = map_expression vb.vb_expr;
      vb_attributes = vb.vb_attributes;
      vb_loc = vb.vb_loc;
    }

  and map_bindings list =
    List.map map_binding list

  and map_case {c_lhs; c_cont; c_guard; c_rhs} =
    {
     c_lhs = map_pattern c_lhs;
     c_cont = c_cont;
     c_guard = may_map map_expression c_guard;
     c_rhs = map_expression c_rhs;
    }

  and map_cases list =
    List.map map_case list

  and map_structure_item item =
    let item = Map.enter_structure_item item in
    let str_desc =
      match item.str_desc with
          Tstr_eval (exp, attrs) -> Tstr_eval (map_expression exp, attrs)
        | Tstr_value (rec_flag, list) ->
          Tstr_value (rec_flag, map_bindings list)
        | Tstr_primitive vd ->
          Tstr_primitive (map_value_description vd)
        | Tstr_type (rf, list) ->
          Tstr_type (rf, List.map map_type_declaration list)
        | Tstr_typext tyext ->
          Tstr_typext (map_type_extension tyext)
        | Tstr_effect ext ->
          Tstr_effect (map_extension_constructor ext)
        | Tstr_exception ext ->
          Tstr_exception (map_type_exception ext)
        | Tstr_module x ->
          Tstr_module (map_module_binding x)
        | Tstr_recmodule list ->
          let list = List.map map_module_binding list in
          Tstr_recmodule list
        | Tstr_modtype mtd ->
          Tstr_modtype (map_module_type_declaration mtd)
        | Tstr_open od -> Tstr_open od
        | Tstr_class list ->
          let list =
            List.map
              (fun (ci, string_list) ->
                 map_class_declaration ci, string_list)
              list
          in
            Tstr_class list
        | Tstr_class_type list ->
          let list =
            List.map
              (fun (id, name, ct) ->
               id, name, map_class_type_declaration ct)
              list
          in
            Tstr_class_type list
        | Tstr_include incl ->
          Tstr_include {incl with incl_mod = map_module_expr incl.incl_mod}
        | Tstr_attribute x -> Tstr_attribute x
    in
    Map.leave_structure_item { item with str_desc = str_desc}

  and map_module_binding x =
    {x with mb_expr = map_module_expr x.mb_expr}

  and map_value_description v =
    let v = Map.enter_value_description v in
    let val_desc = map_core_type v.val_desc in
    Map.leave_value_description { v with val_desc = val_desc }

  and map_type_declaration decl =
    let decl = Map.enter_type_declaration decl in
    let typ_params = List.map map_type_parameter decl.typ_params in
    let typ_cstrs = List.map (fun (ct1, ct2, loc) ->
      (map_core_type ct1,
       map_core_type ct2,
       loc)
    ) decl.typ_cstrs in
    let typ_kind = match decl.typ_kind with
        Ttype_abstract -> Ttype_abstract
      | Ttype_variant list ->
          let list = List.map map_constructor_declaration list in
          Ttype_variant list
      | Ttype_record list ->
        let list =
          List.map
            (fun ld ->
              {ld with ld_type = map_core_type ld.ld_type}
            ) list
        in
        Ttype_record list
      | Ttype_open -> Ttype_open
    in
    let typ_manifest = may_map map_core_type decl.typ_manifest in
    Map.leave_type_declaration { decl with typ_params = typ_params;
      typ_cstrs = typ_cstrs; typ_kind = typ_kind; typ_manifest = typ_manifest }

  and map_type_parameter (ct, v) = (map_core_type ct, v)

  and map_constructor_arguments = function
    | Cstr_tuple l ->
        Cstr_tuple (List.map map_core_type l)
    | Cstr_record l ->
        Cstr_record
          (List.map (fun ld -> {ld with ld_type = map_core_type ld.ld_type})
             l)

  and map_constructor_declaration cd =
    let cd_args = map_constructor_arguments cd.cd_args in
    {cd with cd_args;
     cd_res = may_map map_core_type cd.cd_res
    }

  and map_type_extension tyext =
    let tyext = Map.enter_type_extension tyext in
    let tyext_params = List.map map_type_parameter tyext.tyext_params in
    let tyext_constructors  =
      List.map map_extension_constructor tyext.tyext_constructors
    in
    Map.leave_type_extension { tyext with tyext_params = tyext_params;
      tyext_constructors = tyext_constructors }

  and map_type_exception tyexn =
    let tyexn = Map.enter_type_exception tyexn in
    let tyexn_constructor =
      map_extension_constructor tyexn.tyexn_constructor
    in
    Map.leave_type_exception
      { tyexn with tyexn_constructor = tyexn_constructor }

  and map_extension_constructor ext =
    let ext = Map.enter_extension_constructor ext in
    let ext_kind = match ext.ext_kind with
        Text_decl(args, ret) ->
          let args = map_constructor_arguments args in
          let ret = may_map map_core_type ret in
            Text_decl(args, ret)
      | Text_rebind(p, lid) -> Text_rebind(p, lid)
    in
    Map.leave_extension_constructor {ext with ext_kind = ext_kind}

  and map_pattern pat =
    let pat = Map.enter_pattern pat in
    let pat_desc =
      match pat.pat_desc with
        | Tpat_alias (pat1, p, text) ->
          let pat1 = map_pattern pat1 in
          Tpat_alias (pat1, p, text)
        | Tpat_tuple list -> Tpat_tuple (List.map map_pattern list)
        | Tpat_construct (lid, cstr_decl, args) ->
          Tpat_construct (lid, cstr_decl,
                          List.map map_pattern args)
        | Tpat_variant (label, pato, rowo) ->
          let pato = match pato with
              None -> pato
            | Some pat -> Some (map_pattern pat)
          in
          Tpat_variant (label, pato, rowo)
        | Tpat_record (list, closed) ->
          Tpat_record (List.map (fun (lid, lab_desc, pat) ->
            (lid, lab_desc, map_pattern pat) ) list, closed)
        | Tpat_array list -> Tpat_array (List.map map_pattern list)
        | Tpat_or (p1, p2, rowo) ->
          Tpat_or (map_pattern p1, map_pattern p2, rowo)
        | Tpat_lazy p -> Tpat_lazy (map_pattern p)
        | Tpat_exception p -> Tpat_exception (map_pattern p)
        | Tpat_constant _
        | Tpat_any
        | Tpat_var _ -> pat.pat_desc

    in
    let pat_extra = List.map map_pat_extra pat.pat_extra in
    Map.leave_pattern { pat with pat_desc = pat_desc; pat_extra = pat_extra }

  and map_pat_extra pat_extra =
    match pat_extra with
      | Tpat_constraint ct, loc, attrs ->
          (Tpat_constraint (map_core_type  ct), loc, attrs)
      | (Tpat_type _ | Tpat_unpack | Tpat_open _ ), _, _ -> pat_extra

  and map_expression exp =
    let exp = Map.enter_expression exp in
    let exp_desc =
      match exp.exp_desc with
          Texp_ident (_, _, _)
        | Texp_constant _ -> exp.exp_desc
        | Texp_let (rec_flag, list, exp) ->
          Texp_let (rec_flag,
                    map_bindings list,
                    map_expression exp)
        | Texp_function { arg_label; param; cases; partial; } ->
          Texp_function { arg_label; param; cases = map_cases cases; partial; }
        | Texp_apply (exp, list) ->
          Texp_apply (map_expression exp,
                      List.map (fun (label, expo) ->
                        let expo =
                          match expo with
                              None -> expo
                            | Some exp -> Some (map_expression exp)
                        in
                        (label, expo)
                      ) list )
<<<<<<< HEAD
        | Texp_match (exp, list1, list2, list3, partial) ->
          Texp_match (
            map_expression exp,
            map_cases list1,
            map_cases list2,
            map_cases list3,
=======
        | Texp_match (exp, list, partial) ->
          Texp_match (
            map_expression exp,
            map_cases list,
>>>>>>> 1435a6a6
            partial
          )
        | Texp_try (exp, list1, list2) ->
          Texp_try (
            map_expression exp,
            map_cases list1,
            map_cases list2
          )
        | Texp_tuple list ->
          Texp_tuple (List.map map_expression list)
        | Texp_construct (lid, cstr_desc, args) ->
          Texp_construct (lid, cstr_desc,
                          List.map map_expression args )
        | Texp_variant (label, expo) ->
          let expo =match expo with
              None -> expo
            | Some exp -> Some (map_expression exp)
          in
          Texp_variant (label, expo)
        | Texp_record { fields; representation; extended_expression } ->
          let fields =
            Array.map (function
                | label, Kept (t, mut) -> label, Kept (t, mut)
                | label, Overridden (lid, exp) ->
                    label, Overridden (lid, map_expression exp))
              fields
          in
          let extended_expression = match extended_expression with
              None -> extended_expression
            | Some exp -> Some (map_expression exp)
          in
          Texp_record { fields; representation; extended_expression }
        | Texp_field (exp, lid, label) ->
          Texp_field (map_expression exp, lid, label)
        | Texp_setfield (exp1, lid, label, exp2) ->
          Texp_setfield (
            map_expression exp1,
            lid,
            label,
            map_expression exp2)
        | Texp_array list ->
          Texp_array (List.map map_expression list)
        | Texp_ifthenelse (exp1, exp2, expo) ->
          Texp_ifthenelse (
            map_expression exp1,
            map_expression exp2,
            match expo with
                None -> expo
              | Some exp -> Some (map_expression exp)
          )
        | Texp_sequence (exp1, exp2) ->
          Texp_sequence (
            map_expression exp1,
            map_expression exp2
          )
        | Texp_while (exp1, exp2) ->
          Texp_while (
            map_expression exp1,
            map_expression exp2
          )
        | Texp_for (id, name, exp1, exp2, dir, exp3) ->
          Texp_for (
            id, name,
            map_expression exp1,
            map_expression exp2,
            dir,
            map_expression exp3
          )
        | Texp_send (exp, meth, expo) ->
          Texp_send (map_expression exp, meth, may_map map_expression expo)
        | Texp_new _ -> exp.exp_desc
        | Texp_instvar _ -> exp.exp_desc
        | Texp_setinstvar (path, lid, path2, exp) ->
          Texp_setinstvar (path, lid, path2, map_expression exp)
        | Texp_override (path, list) ->
          Texp_override (
            path,
            List.map (fun (path, lid, exp) ->
              (path, lid, map_expression exp)
            ) list
          )
        | Texp_letmodule (id, name, mexpr, exp) ->
          Texp_letmodule (
            id, name,
            map_module_expr mexpr,
            map_expression exp
          )
        | Texp_letexception (cd, exp) ->
          Texp_letexception (
            map_extension_constructor cd,
            map_expression exp
          )
        | Texp_assert exp -> Texp_assert (map_expression exp)
        | Texp_lazy exp -> Texp_lazy (map_expression exp)
        | Texp_object (cl, string_list) ->
          Texp_object (map_class_structure cl, string_list)
        | Texp_pack (mexpr) ->
          Texp_pack (map_module_expr mexpr)
        | Texp_unreachable ->
          Texp_unreachable
        | Texp_extension_constructor _ as e ->
          e
    in
    let exp_extra = List.map map_exp_extra exp.exp_extra in
    Map.leave_expression {
      exp with
        exp_desc = exp_desc;
        exp_extra = exp_extra; }

  and map_exp_extra ((desc, loc, attrs) as exp_extra) =
    match desc with
      | Texp_constraint ct ->
        Texp_constraint (map_core_type ct), loc, attrs
      | Texp_coerce (None, ct) ->
        Texp_coerce (None, map_core_type ct), loc, attrs
      | Texp_coerce (Some ct1, ct2) ->
        Texp_coerce (Some (map_core_type ct1),
                         map_core_type ct2), loc, attrs
      | Texp_poly (Some ct) ->
        Texp_poly (Some ( map_core_type ct )), loc, attrs
      | Texp_newtype _
      | Texp_open _
      | Texp_poly None -> exp_extra


  and map_package_type pack =
    let pack = Map.enter_package_type pack in
    let pack_fields = List.map (
      fun (s, ct) -> (s, map_core_type ct) ) pack.pack_fields in
    Map.leave_package_type { pack with pack_fields = pack_fields }

  and map_signature sg =
    let sg = Map.enter_signature sg in
    let sig_items = List.map map_signature_item sg.sig_items in
    Map.leave_signature { sg with sig_items = sig_items }

  and map_signature_item item =
    let item = Map.enter_signature_item item in
    let sig_desc =
      match item.sig_desc with
          Tsig_value vd ->
            Tsig_value (map_value_description vd)
        | Tsig_type (rf, list) ->
            Tsig_type (rf, List.map map_type_declaration list)
        | Tsig_typext tyext ->
            Tsig_typext (map_type_extension tyext)
        | Tsig_effect ext ->
            Tsig_effect (map_extension_constructor ext)
        | Tsig_exception ext ->
            Tsig_exception (map_type_exception ext)
        | Tsig_module md ->
            Tsig_module {md with md_type = map_module_type md.md_type}
        | Tsig_recmodule list ->
            Tsig_recmodule
                (List.map
                   (fun md -> {md with md_type = map_module_type md.md_type})
                   list
                )
        | Tsig_modtype mtd ->
            Tsig_modtype (map_module_type_declaration mtd)
        | Tsig_open _ -> item.sig_desc
        | Tsig_include incl ->
            Tsig_include {incl with incl_mod = map_module_type incl.incl_mod}
        | Tsig_class list -> Tsig_class (List.map map_class_description list)
        | Tsig_class_type list ->
            Tsig_class_type (List.map map_class_type_declaration list)
        | Tsig_attribute _ as x -> x
    in
    Map.leave_signature_item { item with sig_desc = sig_desc }

  and map_module_type_declaration mtd =
    let mtd = Map.enter_module_type_declaration mtd in
    let mtd = {mtd with mtd_type = may_map map_module_type mtd.mtd_type} in
    Map.leave_module_type_declaration mtd

  and map_class_declaration cd =
    let cd = Map.enter_class_declaration cd in
    let ci_params = List.map map_type_parameter cd.ci_params in
    let ci_expr = map_class_expr cd.ci_expr in
    Map.leave_class_declaration
      { cd with ci_params = ci_params; ci_expr = ci_expr }

  and map_class_description cd =
    let cd = Map.enter_class_description cd in
    let ci_params = List.map map_type_parameter cd.ci_params in
    let ci_expr = map_class_type cd.ci_expr in
    Map.leave_class_description
      { cd with ci_params = ci_params; ci_expr = ci_expr}

  and map_class_type_declaration cd =
    let cd = Map.enter_class_type_declaration cd in
    let ci_params = List.map map_type_parameter cd.ci_params in
    let ci_expr = map_class_type cd.ci_expr in
    Map.leave_class_type_declaration
      { cd with ci_params = ci_params; ci_expr = ci_expr }

  and map_module_type mty =
    let mty = Map.enter_module_type mty in
    let mty_desc =
      match mty.mty_desc with
          Tmty_ident _ -> mty.mty_desc
        | Tmty_alias _ -> mty.mty_desc
        | Tmty_signature sg -> Tmty_signature (map_signature sg)
        | Tmty_functor (id, name, mtype1, mtype2) ->
          Tmty_functor (id, name, Misc.may_map map_module_type mtype1,
                        map_module_type mtype2)
        | Tmty_with (mtype, list) ->
          Tmty_with (map_module_type mtype,
                     List.map (fun (path, lid, withc) ->
                       (path, lid, map_with_constraint withc)
                     ) list)
        | Tmty_typeof mexpr ->
          Tmty_typeof (map_module_expr mexpr)
    in
    Map.leave_module_type { mty with mty_desc = mty_desc}

  and map_with_constraint cstr =
    let cstr = Map.enter_with_constraint cstr in
    let cstr =
      match cstr with
          Twith_type decl -> Twith_type (map_type_declaration decl)
        | Twith_typesubst decl -> Twith_typesubst (map_type_declaration decl)
        | Twith_module _ -> cstr
        | Twith_modsubst _ -> cstr
    in
    Map.leave_with_constraint cstr

  and map_module_expr mexpr =
    let mexpr = Map.enter_module_expr mexpr in
    let mod_desc =
      match mexpr.mod_desc with
          Tmod_ident _ -> mexpr.mod_desc
        | Tmod_structure st -> Tmod_structure (map_structure st)
        | Tmod_functor (id, name, mtype, mexpr) ->
          Tmod_functor (id, name, Misc.may_map map_module_type mtype,
                        map_module_expr mexpr)
        | Tmod_apply (mexp1, mexp2, coercion) ->
          Tmod_apply (map_module_expr mexp1, map_module_expr mexp2, coercion)
        | Tmod_constraint (mexpr, mod_type, Tmodtype_implicit, coercion ) ->
          Tmod_constraint (map_module_expr mexpr, mod_type,
                           Tmodtype_implicit, coercion)
        | Tmod_constraint (mexpr, mod_type,
                           Tmodtype_explicit mtype, coercion) ->
          Tmod_constraint (map_module_expr mexpr, mod_type,
                           Tmodtype_explicit (map_module_type mtype),
                           coercion)
        | Tmod_unpack (exp, mod_type) ->
          Tmod_unpack (map_expression exp, mod_type)
    in
    Map.leave_module_expr { mexpr with mod_desc = mod_desc }

  and map_class_expr cexpr =
    let cexpr = Map.enter_class_expr cexpr in
    let cl_desc =
      match cexpr.cl_desc with
        | Tcl_constraint (cl, None, string_list1, string_list2, concr ) ->
          Tcl_constraint (map_class_expr cl, None, string_list1,
                          string_list2, concr)
        | Tcl_structure clstr -> Tcl_structure (map_class_structure clstr)
        | Tcl_fun (label, pat, priv, cl, partial) ->
          Tcl_fun (label, map_pattern pat,
                   List.map (fun (id, exp) ->
                     (id, map_expression exp)) priv,
                   map_class_expr cl, partial)

        | Tcl_apply (cl, args) ->
          Tcl_apply (map_class_expr cl,
                     List.map (fun (label, expo) ->
                       (label, may_map map_expression expo)
                     ) args)
        | Tcl_let (rec_flag, bindings, ivars, cl) ->
          Tcl_let (rec_flag, map_bindings bindings,
                   List.map (fun (id, exp) ->
                     (id, map_expression exp)) ivars,
                   map_class_expr cl)

        | Tcl_constraint (cl, Some clty, vals, meths, concrs) ->
          Tcl_constraint ( map_class_expr cl,
                           Some (map_class_type clty), vals, meths, concrs)

        | Tcl_ident (id, name, tyl) ->
            Tcl_ident (id, name, List.map map_core_type tyl)
        | Tcl_open (ovf, p, lid, env, e) ->
            Tcl_open (ovf, p, lid, env, map_class_expr e)
    in
    Map.leave_class_expr { cexpr with cl_desc = cl_desc }

  and map_class_type ct =
    let ct = Map.enter_class_type ct in
    let cltyp_desc =
      match ct.cltyp_desc with
          Tcty_signature csg -> Tcty_signature (map_class_signature csg)
        | Tcty_constr (path, lid, list) ->
          Tcty_constr (path, lid, List.map map_core_type list)
        | Tcty_arrow (label, ct, cl) ->
          Tcty_arrow (label, map_core_type ct, map_class_type cl)
        | Tcty_open (ovf, p, lid, env, e) ->
          Tcty_open (ovf, p, lid, env, map_class_type e)
    in
    Map.leave_class_type { ct with cltyp_desc = cltyp_desc }

  and map_class_signature cs =
    let cs = Map.enter_class_signature cs in
    let csig_self = map_core_type cs.csig_self in
    let csig_fields = List.map map_class_type_field cs.csig_fields in
    Map.leave_class_signature { cs with
      csig_self = csig_self; csig_fields = csig_fields }


  and map_class_type_field ctf =
    let ctf = Map.enter_class_type_field ctf in
    let ctf_desc =
      match ctf.ctf_desc with
          Tctf_inherit ct -> Tctf_inherit (map_class_type ct)
        | Tctf_val (s, mut, virt, ct) ->
          Tctf_val (s, mut, virt, map_core_type ct)
        | Tctf_method (s, priv, virt, ct) ->
          Tctf_method (s, priv, virt, map_core_type ct)
        | Tctf_constraint (ct1, ct2) ->
          Tctf_constraint (map_core_type ct1, map_core_type ct2)
        | Tctf_attribute _ as x -> x
    in
    Map.leave_class_type_field { ctf with ctf_desc = ctf_desc }

  and map_core_type ct =
    let ct = Map.enter_core_type ct in
    let ctyp_desc =
      match ct.ctyp_desc with
          Ttyp_any
        | Ttyp_var _ -> ct.ctyp_desc
        | Ttyp_arrow (label, ct1, ct2) ->
          Ttyp_arrow (label, map_core_type ct1, map_core_type ct2)
        | Ttyp_tuple list -> Ttyp_tuple (List.map map_core_type list)
        | Ttyp_constr (path, lid, list) ->
          Ttyp_constr (path, lid, List.map map_core_type list)
        | Ttyp_object (list, o) ->
          Ttyp_object
            (List.map map_object_field list, o)
        | Ttyp_class (path, lid, list) ->
          Ttyp_class (path, lid, List.map map_core_type list)
        | Ttyp_alias (ct, s) -> Ttyp_alias (map_core_type ct, s)
        | Ttyp_variant (list, bool, labels) ->
          Ttyp_variant (List.map map_row_field list, bool, labels)
        | Ttyp_poly (list, ct) -> Ttyp_poly (list, map_core_type ct)
        | Ttyp_package pack -> Ttyp_package (map_package_type pack)
    in
    Map.leave_core_type { ct with ctyp_desc = ctyp_desc }

  and map_class_structure cs =
    let cs = Map.enter_class_structure cs in
    let cstr_self = map_pattern cs.cstr_self in
    let cstr_fields = List.map map_class_field cs.cstr_fields in
    Map.leave_class_structure { cs with cstr_self; cstr_fields }

  and map_row_field rf =
    match rf with
        Ttag (label, attrs, bool, list) ->
          Ttag (label, attrs, bool, List.map map_core_type list)
      | Tinherit ct -> Tinherit (map_core_type ct)

  and map_object_field ofield =
    match ofield with
        OTtag (label, attrs, ct) ->
          OTtag (label, attrs, map_core_type ct)
      | OTinherit ct -> OTinherit (map_core_type ct)

  and map_class_field cf =
    let cf = Map.enter_class_field cf in
    let cf_desc =
      match cf.cf_desc with
          Tcf_inherit (ovf, cl, super, vals, meths) ->
            Tcf_inherit (ovf, map_class_expr cl, super, vals, meths)
        | Tcf_constraint (cty, cty') ->
          Tcf_constraint (map_core_type cty, map_core_type cty')
        | Tcf_val (lab, mut, ident, Tcfk_virtual cty, b) ->
          Tcf_val (lab, mut, ident, Tcfk_virtual (map_core_type cty), b)
        | Tcf_val (lab, mut, ident, Tcfk_concrete (o, exp), b) ->
          Tcf_val (lab, mut, ident, Tcfk_concrete (o, map_expression exp), b)
        | Tcf_method (lab, priv, Tcfk_virtual cty) ->
          Tcf_method (lab, priv, Tcfk_virtual (map_core_type cty))
        | Tcf_method (lab, priv, Tcfk_concrete (o, exp)) ->
          Tcf_method (lab, priv, Tcfk_concrete (o, map_expression exp))
        | Tcf_initializer exp -> Tcf_initializer (map_expression exp)
        | Tcf_attribute _ as x -> x
    in
    Map.leave_class_field { cf with cf_desc = cf_desc }
end


module DefaultMapArgument = struct

  let enter_structure t = t
  let enter_value_description t = t
  let enter_type_declaration t = t
  let enter_type_extension t = t
  let enter_type_exception t = t
  let enter_extension_constructor t = t
  let enter_pattern t = t
  let enter_expression t = t
  let enter_package_type t = t
  let enter_signature t = t
  let enter_signature_item t = t
  let enter_module_type_declaration t = t
  let enter_module_type t = t
  let enter_module_expr t = t
  let enter_with_constraint t = t
  let enter_class_expr t = t
  let enter_class_signature t = t
  let enter_class_declaration t = t
  let enter_class_description t = t
  let enter_class_type_declaration t = t
  let enter_class_type t = t
  let enter_class_type_field t = t
  let enter_core_type t = t
  let enter_class_structure t = t
  let enter_class_field t = t
  let enter_structure_item t = t


  let leave_structure t = t
  let leave_value_description t = t
  let leave_type_declaration t = t
  let leave_type_extension t = t
  let leave_type_exception t = t
  let leave_extension_constructor t = t
  let leave_pattern t = t
  let leave_expression t = t
  let leave_package_type t = t
  let leave_signature t = t
  let leave_signature_item t = t
  let leave_module_type_declaration t = t
  let leave_module_type t = t
  let leave_module_expr t = t
  let leave_with_constraint t = t
  let leave_class_expr t = t
  let leave_class_signature t = t
  let leave_class_declaration t = t
  let leave_class_description t = t
  let leave_class_type_declaration t = t
  let leave_class_type t = t
  let leave_class_type_field t = t
  let leave_core_type t = t
  let leave_class_structure t = t
  let leave_class_field t = t
  let leave_structure_item t = t

end<|MERGE_RESOLUTION|>--- conflicted
+++ resolved
@@ -297,19 +297,11 @@
                         in
                         (label, expo)
                       ) list )
-<<<<<<< HEAD
-        | Texp_match (exp, list1, list2, list3, partial) ->
+        | Texp_match (exp, list1, list2, partial) ->
           Texp_match (
             map_expression exp,
             map_cases list1,
             map_cases list2,
-            map_cases list3,
-=======
-        | Texp_match (exp, list, partial) ->
-          Texp_match (
-            map_expression exp,
-            map_cases list,
->>>>>>> 1435a6a6
             partial
           )
         | Texp_try (exp, list1, list2) ->
