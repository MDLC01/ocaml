(**************************************************************************)
(*                                                                        *)
(*                                 OCaml                                  *)
(*                                                                        *)
(*             Xavier Leroy, projet Cristal, INRIA Rocquencourt           *)
(*                                                                        *)
(*   Copyright 1996 Institut National de Recherche en Informatique et     *)
(*     en Automatique.                                                    *)
(*                                                                        *)
(*   All rights reserved.  This file is distributed under the terms of    *)
(*   the GNU Lesser General Public License version 2.1, with the          *)
(*   special exception on linking described in the file LICENSE.          *)
(*                                                                        *)
(**************************************************************************)

(* Predefined type constructors (with special typing rules in typecore) *)

open Path
open Types
open Btype

let builtin_idents = ref []

let wrap create s =
  let id = create s in
  builtin_idents := (s, id) :: !builtin_idents;
  id

let ident_create = wrap Ident.create_predef

let ident_int = ident_create "int"
and ident_char = ident_create "char"
and ident_bytes = ident_create "bytes"
and ident_float = ident_create "float"
and ident_bool = ident_create "bool"
and ident_unit = ident_create "unit"
and ident_exn = ident_create "exn"
and ident_eff = ident_create "eff"
and ident_continuation = ident_create "continuation"
and ident_array = ident_create "array"
and ident_list = ident_create "list"
and ident_option = ident_create "option"
and ident_nativeint = ident_create "nativeint"
and ident_int32 = ident_create "int32"
and ident_int64 = ident_create "int64"
and ident_lazy_t = ident_create "lazy_t"
and ident_string = ident_create "string"
and ident_extension_constructor = ident_create "extension_constructor"
and ident_floatarray = ident_create "floatarray"

let path_int = Pident ident_int
and path_char = Pident ident_char
and path_bytes = Pident ident_bytes
and path_float = Pident ident_float
and path_bool = Pident ident_bool
and path_unit = Pident ident_unit
and path_exn = Pident ident_exn
and path_eff = Pident ident_eff
and path_continuation = Pident ident_continuation
and path_array = Pident ident_array
and path_list = Pident ident_list
and path_option = Pident ident_option
and path_nativeint = Pident ident_nativeint
and path_int32 = Pident ident_int32
and path_int64 = Pident ident_int64
and path_lazy_t = Pident ident_lazy_t
and path_string = Pident ident_string
and path_extension_constructor = Pident ident_extension_constructor
and path_floatarray = Pident ident_floatarray

let type_int = newgenty (Tconstr(path_int, [], ref Mnil))
and type_char = newgenty (Tconstr(path_char, [], ref Mnil))
and type_bytes = newgenty (Tconstr(path_bytes, [], ref Mnil))
and type_float = newgenty (Tconstr(path_float, [], ref Mnil))
and type_bool = newgenty (Tconstr(path_bool, [], ref Mnil))
and type_unit = newgenty (Tconstr(path_unit, [], ref Mnil))
and type_exn = newgenty (Tconstr(path_exn, [], ref Mnil))
and type_eff t = newgenty (Tconstr(path_eff, [t], ref Mnil))
and type_continuation t1 t2 =
  newgenty (Tconstr(path_continuation, [t1; t2], ref Mnil))
and type_array t = newgenty (Tconstr(path_array, [t], ref Mnil))
and type_list t = newgenty (Tconstr(path_list, [t], ref Mnil))
and type_option t = newgenty (Tconstr(path_option, [t], ref Mnil))
and type_nativeint = newgenty (Tconstr(path_nativeint, [], ref Mnil))
and type_int32 = newgenty (Tconstr(path_int32, [], ref Mnil))
and type_int64 = newgenty (Tconstr(path_int64, [], ref Mnil))
and type_lazy_t t = newgenty (Tconstr(path_lazy_t, [t], ref Mnil))
and type_string = newgenty (Tconstr(path_string, [], ref Mnil))
and type_extension_constructor =
      newgenty (Tconstr(path_extension_constructor, [], ref Mnil))
and type_floatarray = newgenty (Tconstr(path_floatarray, [], ref Mnil))

let ident_match_failure = ident_create "Match_failure"
and ident_out_of_memory = ident_create "Out_of_memory"
and ident_invalid_argument = ident_create "Invalid_argument"
and ident_failure = ident_create "Failure"
and ident_not_found = ident_create "Not_found"
and ident_sys_error = ident_create "Sys_error"
and ident_end_of_file = ident_create "End_of_file"
and ident_division_by_zero = ident_create "Division_by_zero"
and ident_stack_overflow = ident_create "Stack_overflow"
and ident_sys_blocked_io = ident_create "Sys_blocked_io"
and ident_assert_failure = ident_create "Assert_failure"
and ident_undefined_recursive_module =
        ident_create "Undefined_recursive_module"
and ident_unhandled = ident_create "Unhandled"
and ident_continuation_already_taken = ident_create "Continuation_already_taken"

let all_predef_exns = [
  ident_match_failure;
  ident_out_of_memory;
  ident_invalid_argument;
  ident_failure;
  ident_not_found;
  ident_sys_error;
  ident_end_of_file;
  ident_division_by_zero;
  ident_stack_overflow;
  ident_sys_blocked_io;
  ident_assert_failure;
  ident_undefined_recursive_module;
  ident_unhandled;
  ident_continuation_already_taken;
]

let path_match_failure = Pident ident_match_failure
and path_assert_failure = Pident ident_assert_failure
and path_undefined_recursive_module = Pident ident_undefined_recursive_module

let cstr id args =
  {
    cd_id = id;
    cd_args = Cstr_tuple args;
    cd_res = None;
    cd_loc = Location.none;
    cd_attributes = [];
    cd_uid = Uid.of_predef_id id;
  }

let ident_false = ident_create "false"
and ident_true = ident_create "true"
and ident_void = ident_create "()"
and ident_nil = ident_create "[]"
and ident_cons = ident_create "::"
and ident_none = ident_create "None"
and ident_some = ident_create "Some"
<<<<<<< HEAD
let common_initial_env add_type add_extension empty_env =
  let decl_bool =
    {decl_abstr_imm with
     type_kind = Type_variant([cstr ident_false []; cstr ident_true []])}
  and decl_unit =
    {decl_abstr_imm with
     type_kind = Type_variant([cstr ident_void []])}
  and decl_exn =
    {decl_abstr with
     type_kind = Type_open}
  and decl_eff =
    let tvar = newgenvar() in
    let arity = 1 in
    {decl_abstr with
     type_params = [tvar];
     type_arity = arity;
     type_variance = [Variance.full];
     type_separability = Types.Separability.default_signature ~arity;
     type_kind = Type_open}
  and decl_continuation =
    let tvar1 = newgenvar() in
    let tvar2 = newgenvar() in
    let arity = 2 in
    {decl_abstr with
     type_params = [tvar1; tvar2];
     type_arity = arity;
     type_variance = [Variance.contravariant; Variance.covariant];
     type_separability = Types.Separability.default_signature ~arity}
  and decl_array =
    decl_abstr_with_one_param
      Variance.full Separability.Ind (fun _ -> Type_abstract)
  and decl_list =
    decl_abstr_with_one_param
      Variance.covariant Separability.Ind (fun tvar -> Type_variant(
        [cstr ident_nil []; cstr ident_cons [tvar; type_list tvar]]))
  and decl_option =
    decl_abstr_with_one_param
      Variance.covariant Separability.Ind (fun tvar -> Type_variant(
        [cstr ident_none []; cstr ident_some [tvar]]))
  and decl_lazy_t =
    decl_abstr_with_one_param
      Variance.covariant Separability.Ind (fun _ -> Type_abstract)
=======

let mk_add_type add_type type_ident
      ?manifest ?(immediate=Type_immediacy.Unknown) ?(kind=Type_abstract) env =
  let decl =
    {type_params = [];
     type_arity = 0;
     type_kind = kind;
     type_loc = Location.none;
     type_private = Asttypes.Public;
     type_manifest = manifest;
     type_variance = [];
     type_separability = [];
     type_is_newtype = false;
     type_expansion_scope = lowest_level;
     type_attributes = [];
     type_immediate = immediate;
     type_unboxed = unboxed_false_default_false;
     type_uid = Uid.of_predef_id type_ident;
    }
>>>>>>> c323d111
  in
  add_type type_ident decl env

let common_initial_env add_type add_extension empty_env =
  let add_type = mk_add_type add_type
  and add_type1 type_ident
      ~variance ~separability ?(kind=fun _ -> Type_abstract) env =
    let param = newgenvar () in
    let decl =
      {type_params = [param];
       type_arity = 1;
       type_kind = kind param;
       type_loc = Location.none;
       type_private = Asttypes.Public;
       type_manifest = None;
       type_variance = [variance];
       type_separability = [separability];
       type_is_newtype = false;
       type_expansion_scope = lowest_level;
       type_attributes = [];
       type_immediate = Unknown;
       type_unboxed = unboxed_false_default_false;
       type_uid = Uid.of_predef_id type_ident;
      }
    in
    add_type type_ident decl env
  in
  let add_extension id l =
    add_extension id
      { ext_type_path = path_exn;
        ext_type_params = [];
        ext_args = Cstr_tuple l;
        ext_ret_type = None;
        ext_private = Asttypes.Public;
        ext_loc = Location.none;
        ext_attributes = [Ast_helper.Attr.mk
                            (Location.mknoloc "ocaml.warn_on_literal_pattern")
                            (Parsetree.PStr [])];
        ext_uid = Uid.of_predef_id id;
      }
  in
  add_extension ident_match_failure
                         [newgenty (Ttuple[type_string; type_int; type_int])] (
  add_extension ident_out_of_memory [] (
  add_extension ident_stack_overflow [] (
  add_extension ident_invalid_argument [type_string] (
  add_extension ident_failure [type_string] (
  add_extension ident_not_found [] (
  add_extension ident_sys_blocked_io [] (
  add_extension ident_sys_error [type_string] (
  add_extension ident_end_of_file [] (
  add_extension ident_division_by_zero [] (
  add_extension ident_assert_failure
                         [newgenty (Ttuple[type_string; type_int; type_int])] (
  add_extension ident_undefined_recursive_module
                         [newgenty (Ttuple[type_string; type_int; type_int])] (
<<<<<<< HEAD
  add_extension ident_unhandled [] (
  add_extension ident_continuation_already_taken [] (
  add_type ident_int64 decl_abstr (
  add_type ident_int32 decl_abstr (
  add_type ident_nativeint decl_abstr (
  add_type ident_lazy_t decl_lazy_t (
  add_type ident_option decl_option (
  add_type ident_list decl_list (
  add_type ident_array decl_array (
  add_type ident_exn decl_exn (
  add_type ident_eff decl_eff (
  add_type ident_continuation decl_continuation (
  add_type ident_unit decl_unit (
  add_type ident_bool decl_bool (
  add_type ident_float decl_abstr (
  add_type ident_string decl_abstr (
  add_type ident_char decl_abstr_imm (
  add_type ident_int decl_abstr_imm (
  add_type ident_extension_constructor decl_abstr (
  add_type ident_floatarray decl_abstr (
    empty_env))))))))))))))))))))))))))))))))
=======
  add_type ident_int64 (
  add_type ident_int32 (
  add_type ident_nativeint (
  add_type1 ident_lazy_t ~variance:Variance.covariant
    ~separability:Separability.Ind (
  add_type1 ident_option ~variance:Variance.covariant
    ~separability:Separability.Ind
    ~kind:(fun tvar ->
      Type_variant([cstr ident_none []; cstr ident_some [tvar]])
    ) (
  add_type1 ident_list ~variance:Variance.covariant
    ~separability:Separability.Ind
    ~kind:(fun tvar ->
      Type_variant([cstr ident_nil []; cstr ident_cons [tvar; type_list tvar]])
    ) (
  add_type1 ident_array ~variance:Variance.full ~separability:Separability.Ind (
  add_type ident_exn ~kind:Type_open (
  add_type ident_unit ~immediate:Always
    ~kind:(Type_variant([cstr ident_void []])) (
  add_type ident_bool ~immediate:Always
    ~kind:(Type_variant([cstr ident_false []; cstr ident_true []])) (
  add_type ident_float (
  add_type ident_string (
  add_type ident_char ~immediate:Always (
  add_type ident_int ~immediate:Always (
  add_type ident_extension_constructor (
  add_type ident_floatarray (
    empty_env))))))))))))))))))))))))))))
>>>>>>> c323d111

let build_initial_env add_type add_exception empty_env =
  let common = common_initial_env add_type add_exception empty_env in
  let add_type = mk_add_type add_type in
  let safe_string = add_type ident_bytes common in
  let unsafe_string = add_type ident_bytes ~manifest:type_string common in
  (safe_string, unsafe_string)

let builtin_values =
  List.map (fun id -> (Ident.name id, id)) all_predef_exns

let builtin_idents = List.rev !builtin_idents<|MERGE_RESOLUTION|>--- conflicted
+++ resolved
@@ -144,50 +144,6 @@
 and ident_cons = ident_create "::"
 and ident_none = ident_create "None"
 and ident_some = ident_create "Some"
-<<<<<<< HEAD
-let common_initial_env add_type add_extension empty_env =
-  let decl_bool =
-    {decl_abstr_imm with
-     type_kind = Type_variant([cstr ident_false []; cstr ident_true []])}
-  and decl_unit =
-    {decl_abstr_imm with
-     type_kind = Type_variant([cstr ident_void []])}
-  and decl_exn =
-    {decl_abstr with
-     type_kind = Type_open}
-  and decl_eff =
-    let tvar = newgenvar() in
-    let arity = 1 in
-    {decl_abstr with
-     type_params = [tvar];
-     type_arity = arity;
-     type_variance = [Variance.full];
-     type_separability = Types.Separability.default_signature ~arity;
-     type_kind = Type_open}
-  and decl_continuation =
-    let tvar1 = newgenvar() in
-    let tvar2 = newgenvar() in
-    let arity = 2 in
-    {decl_abstr with
-     type_params = [tvar1; tvar2];
-     type_arity = arity;
-     type_variance = [Variance.contravariant; Variance.covariant];
-     type_separability = Types.Separability.default_signature ~arity}
-  and decl_array =
-    decl_abstr_with_one_param
-      Variance.full Separability.Ind (fun _ -> Type_abstract)
-  and decl_list =
-    decl_abstr_with_one_param
-      Variance.covariant Separability.Ind (fun tvar -> Type_variant(
-        [cstr ident_nil []; cstr ident_cons [tvar; type_list tvar]]))
-  and decl_option =
-    decl_abstr_with_one_param
-      Variance.covariant Separability.Ind (fun tvar -> Type_variant(
-        [cstr ident_none []; cstr ident_some [tvar]]))
-  and decl_lazy_t =
-    decl_abstr_with_one_param
-      Variance.covariant Separability.Ind (fun _ -> Type_abstract)
-=======
 
 let mk_add_type add_type type_ident
       ?manifest ?(immediate=Type_immediacy.Unknown) ?(kind=Type_abstract) env =
@@ -207,7 +163,6 @@
      type_unboxed = unboxed_false_default_false;
      type_uid = Uid.of_predef_id type_ident;
     }
->>>>>>> c323d111
   in
   add_type type_ident decl env
 
@@ -225,6 +180,28 @@
        type_manifest = None;
        type_variance = [variance];
        type_separability = [separability];
+       type_is_newtype = false;
+       type_expansion_scope = lowest_level;
+       type_attributes = [];
+       type_immediate = Unknown;
+       type_unboxed = unboxed_false_default_false;
+       type_uid = Uid.of_predef_id type_ident;
+      }
+    in
+    add_type type_ident decl env
+  and add_continuation type_ident env =
+    let tvar1 = newgenvar() in
+    let tvar2 = newgenvar() in
+    let arity = 2 in
+    let decl =
+      {type_params = [tvar1; tvar2];
+       type_arity = arity;
+       type_kind = Type_abstract;
+       type_loc = Location.none;
+       type_private = Asttypes.Public;
+       type_manifest = None;
+       type_variance = [Variance.contravariant; Variance.covariant];
+       type_separability = Types.Separability.default_signature ~arity;
        type_is_newtype = false;
        type_expansion_scope = lowest_level;
        type_attributes = [];
@@ -264,29 +241,6 @@
                          [newgenty (Ttuple[type_string; type_int; type_int])] (
   add_extension ident_undefined_recursive_module
                          [newgenty (Ttuple[type_string; type_int; type_int])] (
-<<<<<<< HEAD
-  add_extension ident_unhandled [] (
-  add_extension ident_continuation_already_taken [] (
-  add_type ident_int64 decl_abstr (
-  add_type ident_int32 decl_abstr (
-  add_type ident_nativeint decl_abstr (
-  add_type ident_lazy_t decl_lazy_t (
-  add_type ident_option decl_option (
-  add_type ident_list decl_list (
-  add_type ident_array decl_array (
-  add_type ident_exn decl_exn (
-  add_type ident_eff decl_eff (
-  add_type ident_continuation decl_continuation (
-  add_type ident_unit decl_unit (
-  add_type ident_bool decl_bool (
-  add_type ident_float decl_abstr (
-  add_type ident_string decl_abstr (
-  add_type ident_char decl_abstr_imm (
-  add_type ident_int decl_abstr_imm (
-  add_type ident_extension_constructor decl_abstr (
-  add_type ident_floatarray decl_abstr (
-    empty_env))))))))))))))))))))))))))))))))
-=======
   add_type ident_int64 (
   add_type ident_int32 (
   add_type ident_nativeint (
@@ -304,6 +258,8 @@
     ) (
   add_type1 ident_array ~variance:Variance.full ~separability:Separability.Ind (
   add_type ident_exn ~kind:Type_open (
+  add_type1 ident_eff ~variance:Variance.full ~separability:Separability.Ind ~kind:(fun _ -> Type_open) (
+  add_continuation ident_continuation (
   add_type ident_unit ~immediate:Always
     ~kind:(Type_variant([cstr ident_void []])) (
   add_type ident_bool ~immediate:Always
@@ -314,8 +270,7 @@
   add_type ident_int ~immediate:Always (
   add_type ident_extension_constructor (
   add_type ident_floatarray (
-    empty_env))))))))))))))))))))))))))))
->>>>>>> c323d111
+    empty_env))))))))))))))))))))))))))))))
 
 let build_initial_env add_type add_exception empty_env =
   let common = common_initial_env add_type add_exception empty_env in
