--- conflicted
+++ resolved
@@ -1,12 +1,7 @@
 (* TEST
 flags = "-dlive"
-<<<<<<< HEAD
-files = "main.c"
+readonly_files = "main.c"
 arguments = "-ccopt -DUNIT_INT -ccopt -DFUN=catch_rec_deadhandler main.c"
-=======
-readonly_files = "main.c"
-arguments = "-DUNIT_INT -DFUN=catch_rec_deadhandler main.c"
->>>>>>> 24d7f3bd
 * asmgen
 ** run
 *** check-program-output
